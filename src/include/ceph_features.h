#ifndef __CEPH_FEATURES
#define __CEPH_FEATURES

#include "sys/types.h"

/*
 * Each time we reclaim bits for reuse we need to specify another
 * bitmask that, if all bits are set, indicates we have the new
 * incarnation of that feature.  Base case is 1 (first use)
 */
#define CEPH_FEATURE_INCARNATION_1 (0ull)
#define CEPH_FEATURE_INCARNATION_2 (1ull<<57)              // SERVER_JEWEL
#define CEPH_FEATURE_INCARNATION_3 ((1ull<<57)|(1ull<<28)) // SERVER_MIMIC

#define DEFINE_CEPH_FEATURE(bit, incarnation, name)			\
	const static uint64_t CEPH_FEATURE_##name = (1ULL<<bit);		\
	const static uint64_t CEPH_FEATUREMASK_##name =			\
		(1ULL<<bit | CEPH_FEATURE_INCARNATION_##incarnation);

// this bit is ignored but still advertised by release *when*
#define DEFINE_CEPH_FEATURE_DEPRECATED(bit, incarnation, name, when) \
	const static uint64_t DEPRECATED_CEPH_FEATURE_##name = (1ULL<<bit); \
	const static uint64_t DEPRECATED_CEPH_FEATUREMASK_##name =		\
		(1ULL<<bit | CEPH_FEATURE_INCARNATION_##incarnation);

// this bit is ignored by release *unused* and not advertised by
// release *unadvertised*
#define DEFINE_CEPH_FEATURE_RETIRED(bit, inc, name, unused, unadvertised)


// test for a feature.  this test is safer than a typical mask against
// the bit because it ensures that we have the bit AND the marker for the
// bit's incarnation.  this must be used in any case where the features
// bits may include an old meaning of the bit.
#define HAVE_FEATURE(x, name)				\
	(((x) & (CEPH_FEATUREMASK_##name)) == (CEPH_FEATUREMASK_##name))


/*
 * Notes on deprecation:
 *
 * A *major* release is a release through which all upgrades must pass
 * (e.g., jewel).  For example, no pre-jewel server will ever talk to
 * a post-jewel server (mon, osd, etc).
 *
 * For feature bits used *only* on the server-side:
 *
 *  - In the first phase we indicate that a feature is DEPRECATED as of
 *    a particular release.  This is the first major release X (say,
 *    jewel) that does not depend on its peers advertising the feature.
 *    That is, it safely assumes its peers all have the feature.  We
 *    indicate this with the DEPRECATED macro.  For example,
 *
 *      DEFINE_CEPH_FEATURE_DEPRECATED( 2, 1, MONCLOCKCHECK, JEWEL)
 *
 *    because 10.2.z (jewel) did not care if its peers advertised this
 *    feature bit.
 *
 *  - In the second phase we stop advertising the the bit and call it
 *    RETIRED.  This can normally be done in the *next* major release
 *    following the one in which we marked the feature DEPRECATED.  In
 *    the above example, for 12.0.z (luminous) we can say:
 *
 *      DEFINE_CEPH_FEATURE_RETIRED( 2, 1, MONCLOCKCHECK, JEWEL, LUMINOUS)
 *
 *  - The bit can be reused in the first post-luminous release, 13.0.z
 *    (m).
 *
 * This ensures that no two versions who have different meanings for
 * the bit ever speak to each other.
 */

DEFINE_CEPH_FEATURE( 0, 1, UID)
DEFINE_CEPH_FEATURE( 1, 1, NOSRCADDR)
DEFINE_CEPH_FEATURE_RETIRED( 2, 1, MONCLOCKCHECK, JEWEL, LUMINOUS)
DEFINE_CEPH_FEATURE( 2, 3, SERVER_NAUTILUS)
DEFINE_CEPH_FEATURE( 3, 1, FLOCK)
DEFINE_CEPH_FEATURE( 4, 1, SUBSCRIBE2)
DEFINE_CEPH_FEATURE( 5, 1, MONNAMES)
DEFINE_CEPH_FEATURE( 6, 1, RECONNECT_SEQ)
DEFINE_CEPH_FEATURE( 7, 1, DIRLAYOUTHASH)
DEFINE_CEPH_FEATURE( 8, 1, OBJECTLOCATOR)
DEFINE_CEPH_FEATURE( 9, 1, PGID64)
DEFINE_CEPH_FEATURE(10, 1, INCSUBOSDMAP)
DEFINE_CEPH_FEATURE(11, 1, PGPOOL3)
DEFINE_CEPH_FEATURE(12, 1, OSDREPLYMUX)
DEFINE_CEPH_FEATURE(13, 1, OSDENC)
DEFINE_CEPH_FEATURE_RETIRED(14, 1, OMAP, HAMMER, JEWEL)
DEFINE_CEPH_FEATURE(14, 2, SERVER_KRAKEN)
DEFINE_CEPH_FEATURE(15, 1, MONENC)
DEFINE_CEPH_FEATURE_RETIRED(16, 1, QUERY_T, JEWEL, LUMINOUS)
DEFINE_CEPH_FEATURE(16, 3, SERVER_O)
DEFINE_CEPH_FEATURE_RETIRED(17, 1, INDEP_PG_MAP, JEWEL, LUMINOUS)
DEFINE_CEPH_FEATURE(17, 3, OS_PERF_STAT_NS)
DEFINE_CEPH_FEATURE(18, 1, CRUSH_TUNABLES)
DEFINE_CEPH_FEATURE_RETIRED(19, 1, CHUNKY_SCRUB, JEWEL, LUMINOUS)

DEFINE_CEPH_FEATURE_RETIRED(20, 1, MON_NULLROUTE, JEWEL, LUMINOUS)

DEFINE_CEPH_FEATURE_RETIRED(21, 1, MON_GV, HAMMER, JEWEL)
DEFINE_CEPH_FEATURE(21, 2, SERVER_LUMINOUS)
DEFINE_CEPH_FEATURE(21, 2, RESEND_ON_SPLIT)  // overlap
DEFINE_CEPH_FEATURE(21, 2, RADOS_BACKOFF)    // overlap
DEFINE_CEPH_FEATURE(21, 2, OSDMAP_PG_UPMAP)  // overlap
DEFINE_CEPH_FEATURE(21, 2, CRUSH_CHOOSE_ARGS) // overlap
DEFINE_CEPH_FEATURE_RETIRED(22, 1, BACKFILL_RESERVATION, JEWEL, LUMINOUS)

DEFINE_CEPH_FEATURE(23, 1, MSG_AUTH)
DEFINE_CEPH_FEATURE_RETIRED(24, 1, RECOVERY_RESERVATION, JEWEL, LUNINOUS)
DEFINE_CEPH_FEATURE(24, 2, RECOVERY_RESERVATION_2)
DEFINE_CEPH_FEATURE(25, 1, CRUSH_TUNABLES2)
DEFINE_CEPH_FEATURE(26, 1, CREATEPOOLID)
DEFINE_CEPH_FEATURE(27, 1, REPLY_CREATE_INODE)
DEFINE_CEPH_FEATURE_RETIRED(28, 1, OSD_HBMSGS, HAMMER, JEWEL)
DEFINE_CEPH_FEATURE(28, 2, SERVER_MIMIC)
DEFINE_CEPH_FEATURE(29, 1, MDSENC)
DEFINE_CEPH_FEATURE(30, 1, OSDHASHPSPOOL)
DEFINE_CEPH_FEATURE(31, 1, MON_SINGLE_PAXOS)  // deprecate me
DEFINE_CEPH_FEATURE_RETIRED(32, 1, OSD_SNAPMAPPER, JEWEL, LUMINOUS)

DEFINE_CEPH_FEATURE_RETIRED(33, 1, MON_SCRUB, JEWEL, LUMINOUS)

DEFINE_CEPH_FEATURE_RETIRED(34, 1, OSD_PACKED_RECOVERY, JEWEL, LUMINOUS)

DEFINE_CEPH_FEATURE(35, 1, OSD_CACHEPOOL)
DEFINE_CEPH_FEATURE(36, 1, CRUSH_V2)
DEFINE_CEPH_FEATURE(37, 1, EXPORT_PEER)
DEFINE_CEPH_FEATURE_DEPRECATED(38, 1, OSD_ERASURE_CODES, MIMIC)
DEFINE_CEPH_FEATURE(39, 1, OSDMAP_ENC)
DEFINE_CEPH_FEATURE(40, 1, MDS_INLINE_DATA)
DEFINE_CEPH_FEATURE(41, 1, CRUSH_TUNABLES3)
DEFINE_CEPH_FEATURE(41, 1, OSD_PRIMARY_AFFINITY) // overlap
DEFINE_CEPH_FEATURE(42, 1, MSGR_KEEPALIVE2)
DEFINE_CEPH_FEATURE(43, 1, OSD_POOLRESEND)
DEFINE_CEPH_FEATURE_DEPRECATED(44, 1, ERASURE_CODE_PLUGINS_V2, MIMIC)
DEFINE_CEPH_FEATURE_RETIRED(45, 1, OSD_SET_ALLOC_HINT, JEWEL, LUMINOUS)

DEFINE_CEPH_FEATURE(46, 1, OSD_FADVISE_FLAGS)
DEFINE_CEPH_FEATURE_RETIRED(46, 1, OSD_REPOP, JEWEL, LUMINOUS) // overlap
DEFINE_CEPH_FEATURE_RETIRED(46, 1, OSD_OBJECT_DIGEST, JEWEL, LUMINOUS) // overlap
DEFINE_CEPH_FEATURE_RETIRED(46, 1, OSD_TRANSACTION_MAY_LAYOUT, JEWEL, LUMINOUS) // overlap

DEFINE_CEPH_FEATURE(47, 1, MDS_QUOTA)
DEFINE_CEPH_FEATURE(48, 1, CRUSH_V4)
DEFINE_CEPH_FEATURE_RETIRED(49, 1, OSD_MIN_SIZE_RECOVERY, JEWEL, LUMINOUS)
DEFINE_CEPH_FEATURE_RETIRED(49, 1, OSD_PROXY_FEATURES, JEWEL, LUMINOUS) // overlap

DEFINE_CEPH_FEATURE_DEPRECATED(50, 1, MON_METADATA, MIMIC)
DEFINE_CEPH_FEATURE_DEPRECATED(51, 1, OSD_BITWISE_HOBJ_SORT, MIMIC)
DEFINE_CEPH_FEATURE_DEPRECATED(52, 1, OSD_PROXY_WRITE_FEATURES, MIMIC)
DEFINE_CEPH_FEATURE_DEPRECATED(53, 1, ERASURE_CODE_PLUGINS_V3, MIMIC)
DEFINE_CEPH_FEATURE_DEPRECATED(54, 1, OSD_HITSET_GMT, MIMIC)
DEFINE_CEPH_FEATURE_DEPRECATED(55, 1, HAMMER_0_94_4, MIMIC)
DEFINE_CEPH_FEATURE(56, 1, NEW_OSDOP_ENCODING)
DEFINE_CEPH_FEATURE(57, 1, MON_STATEFUL_SUB)
DEFINE_CEPH_FEATURE_DEPRECATED(57, 1, MON_ROUTE_OSDMAP, MIMIC) // overlap
DEFINE_CEPH_FEATURE(57, 1, SERVER_JEWEL) // overlap
DEFINE_CEPH_FEATURE(58, 1, CRUSH_TUNABLES5)
DEFINE_CEPH_FEATURE(58, 1, NEW_OSDOPREPLY_ENCODING) // overlap
DEFINE_CEPH_FEATURE(58, 1, FS_FILE_LAYOUT_V2) // overlap
DEFINE_CEPH_FEATURE(59, 1, FS_BTIME)
DEFINE_CEPH_FEATURE(59, 1, FS_CHANGE_ATTR) // overlap
DEFINE_CEPH_FEATURE(59, 1, MSG_ADDR2) // overlap
DEFINE_CEPH_FEATURE(60, 1, OSD_RECOVERY_DELETES) // *do not share this bit*
DEFINE_CEPH_FEATURE(61, 1, CEPHX_V2)             // *do not share this bit*

DEFINE_CEPH_FEATURE(62, 1, RESERVED)           // do not use; used as a sentinal
DEFINE_CEPH_FEATURE_DEPRECATED(63, 1, RESERVED_BROKEN, LUMINOUS) // client-facing


/*
 * Features supported.  Should be everything above.
 */
#define CEPH_FEATURES_ALL		 \
	(CEPH_FEATURE_UID |		 \
	 CEPH_FEATURE_NOSRCADDR |	 \
	 CEPH_FEATURE_FLOCK |		 \
	 CEPH_FEATURE_SUBSCRIBE2 |	 \
	 CEPH_FEATURE_MONNAMES |	 \
	 CEPH_FEATURE_RECONNECT_SEQ |	 \
	 CEPH_FEATURE_DIRLAYOUTHASH |	 \
	 CEPH_FEATURE_OBJECTLOCATOR |	 \
	 CEPH_FEATURE_PGID64 |		 \
	 CEPH_FEATURE_INCSUBOSDMAP |	 \
	 CEPH_FEATURE_PGPOOL3 |		 \
	 CEPH_FEATURE_OSDREPLYMUX |	 \
	 CEPH_FEATURE_OSDENC |		 \
	 CEPH_FEATURE_MONENC |		 \
	 CEPH_FEATURE_CRUSH_TUNABLES |	 \
	 CEPH_FEATURE_MSG_AUTH |	     \
	 CEPH_FEATURE_CRUSH_TUNABLES2 |	     \
	 CEPH_FEATURE_CREATEPOOLID |	     \
	 CEPH_FEATURE_REPLY_CREATE_INODE |   \
	 CEPH_FEATURE_MDSENC |			\
	 CEPH_FEATURE_OSDHASHPSPOOL |       \
	 CEPH_FEATURE_NEW_OSDOP_ENCODING |        \
         CEPH_FEATURE_NEW_OSDOPREPLY_ENCODING | \
	 CEPH_FEATURE_MON_SINGLE_PAXOS |    \
	 CEPH_FEATURE_OSD_CACHEPOOL |	    \
	 CEPH_FEATURE_CRUSH_V2 |	    \
	 CEPH_FEATURE_EXPORT_PEER |	    \
         DEPRECATED_CEPH_FEATURE_OSD_ERASURE_CODES |   \
	 CEPH_FEATURE_OSDMAP_ENC |          \
	 CEPH_FEATURE_MDS_INLINE_DATA |	    \
	 CEPH_FEATURE_CRUSH_TUNABLES3 |	    \
	 CEPH_FEATURE_OSD_PRIMARY_AFFINITY |	\
	 CEPH_FEATURE_MSGR_KEEPALIVE2 |	\
	 CEPH_FEATURE_OSD_POOLRESEND |	\
         DEPRECATED_CEPH_FEATURE_ERASURE_CODE_PLUGINS_V2 |	\
	 CEPH_FEATURE_OSD_FADVISE_FLAGS |     \
	 CEPH_FEATURE_MDS_QUOTA | \
         CEPH_FEATURE_CRUSH_V4 |	     \
	 DEPRECATED_CEPH_FEATURE_MON_METADATA |			 \
	 DEPRECATED_CEPH_FEATURE_OSD_BITWISE_HOBJ_SORT |		 \
         DEPRECATED_CEPH_FEATURE_ERASURE_CODE_PLUGINS_V3 |		 \
         DEPRECATED_CEPH_FEATURE_OSD_PROXY_WRITE_FEATURES |			\
	 DEPRECATED_CEPH_FEATURE_OSD_HITSET_GMT |				 \
	 DEPRECATED_CEPH_FEATURE_HAMMER_0_94_4 |		 \
	 CEPH_FEATURE_MON_STATEFUL_SUB |	 \
	 DEPRECATED_CEPH_FEATURE_MON_ROUTE_OSDMAP |	 \
	 CEPH_FEATURE_CRUSH_TUNABLES5 |	    \
	 CEPH_FEATURE_SERVER_JEWEL |  \
	 CEPH_FEATURE_FS_FILE_LAYOUT_V2 |		 \
	 CEPH_FEATURE_SERVER_KRAKEN |	\
	 CEPH_FEATURE_FS_BTIME |			 \
	 CEPH_FEATURE_FS_CHANGE_ATTR |			 \
	 CEPH_FEATURE_MSG_ADDR2 | \
	 CEPH_FEATURE_SERVER_LUMINOUS |		\
	 CEPH_FEATURE_RESEND_ON_SPLIT |		\
	 CEPH_FEATURE_RADOS_BACKOFF |		\
	 CEPH_FEATURE_OSD_RECOVERY_DELETES |	\
	 CEPH_FEATURE_SERVER_MIMIC |		\
	 CEPH_FEATURE_RECOVERY_RESERVATION_2 |	\
<<<<<<< HEAD
	 CEPH_FEATURE_SERVER_NAUTILUS |		\
=======
	 CEPH_FEATURE_CEPHX_V2 | \
>>>>>>> 721d7e62
	 0ULL)

#define CEPH_FEATURES_SUPPORTED_DEFAULT  CEPH_FEATURES_ALL

/*
 * crush related features
 */
#define CEPH_FEATURES_CRUSH			\
	(CEPH_FEATURE_CRUSH_TUNABLES |		\
	 CEPH_FEATURE_CRUSH_TUNABLES2 |		\
	 CEPH_FEATURE_CRUSH_TUNABLES3 |		\
	 CEPH_FEATURE_CRUSH_TUNABLES5 |		\
	 CEPH_FEATURE_CRUSH_V2 |		\
	 CEPH_FEATURE_CRUSH_V4 |		\
	 CEPH_FEATUREMASK_CRUSH_CHOOSE_ARGS)

/*
 * make sure we don't try to use the reserved features
 */
#define CEPH_STATIC_ASSERT(x) (void)(sizeof(int[((x)==0) ? -1 : 0]))

static inline void ____build_time_check_for_reserved_bits(void) {
	CEPH_STATIC_ASSERT((CEPH_FEATURES_ALL &
			    (CEPH_FEATURE_RESERVED |
			     DEPRECATED_CEPH_FEATURE_RESERVED_BROKEN)) == 0);
}

#endif<|MERGE_RESOLUTION|>--- conflicted
+++ resolved
@@ -231,11 +231,8 @@
 	 CEPH_FEATURE_OSD_RECOVERY_DELETES |	\
 	 CEPH_FEATURE_SERVER_MIMIC |		\
 	 CEPH_FEATURE_RECOVERY_RESERVATION_2 |	\
-<<<<<<< HEAD
 	 CEPH_FEATURE_SERVER_NAUTILUS |		\
-=======
 	 CEPH_FEATURE_CEPHX_V2 | \
->>>>>>> 721d7e62
 	 0ULL)
 
 #define CEPH_FEATURES_SUPPORTED_DEFAULT  CEPH_FEATURES_ALL
