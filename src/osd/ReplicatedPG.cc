// -*- mode:C++; tab-width:8; c-basic-offset:2; indent-tabs-mode:t -*- 
// vim: ts=8 sw=2 smarttab
/*
 * Ceph - scalable distributed file system
 *
 * Copyright (C) 2004-2006 Sage Weil <sage@newdream.net>
 * Copyright (C) 2013,2014 Cloudwatt <libre.licensing@cloudwatt.com>
 *
 * Author: Loic Dachary <loic@dachary.org>
 *
 * This is free software; you can redistribute it and/or
 * modify it under the terms of the GNU Lesser General Public
 * License version 2.1, as published by the Free Software 
 * Foundation.  See file COPYING.
 * 
 */

#include "boost/tuple/tuple.hpp"
#include "PG.h"
#include "ReplicatedPG.h"
#include "OSD.h"
#include "OpRequest.h"

#include "common/errno.h"
#include "common/perf_counters.h"

#include "messages/MOSDOp.h"
#include "messages/MOSDOpReply.h"
#include "messages/MOSDSubOp.h"
#include "messages/MOSDSubOpReply.h"
#include "messages/MOSDRepOp.h"
#include "messages/MOSDRepOpReply.h"

#include "messages/MOSDPGNotify.h"
#include "messages/MOSDPGInfo.h"
#include "messages/MOSDPGRemove.h"
#include "messages/MOSDPGTrim.h"
#include "messages/MOSDPGScan.h"
#include "messages/MOSDPGBackfill.h"

#include "messages/MOSDPing.h"
#include "messages/MWatchNotify.h"

#include "messages/MOSDPGPush.h"
#include "messages/MOSDPGPull.h"
#include "messages/MOSDPGPushReply.h"

#include "Watch.h"

#include "mds/inode_backtrace.h" // Ugh

#include "common/config.h"
#include "include/compat.h"
#include "common/cmdparse.h"

#include "mon/MonClient.h"
#include "osdc/Objecter.h"

#include "json_spirit/json_spirit_value.h"
#include "json_spirit/json_spirit_reader.h"
#include "include/assert.h"  // json_spirit clobbers it
#include "include/rados/rados_types.hpp"

#ifdef WITH_LTTNG
#include "tracing/osd.h" // ??
#else
#define tracepoint(...)
#endif

#define dout_subsys ceph_subsys_osd
#define DOUT_PREFIX_ARGS this, osd->whoami, get_osdmap()
#undef dout_prefix
#define dout_prefix _prefix(_dout, this)
template <typename T>
static ostream& _prefix(std::ostream *_dout, T *pg) {
  return *_dout << pg->gen_prefix();
}


#include <sstream>
#include <utility>

#include <errno.h>

PGLSFilter::PGLSFilter()
{
}

PGLSFilter::~PGLSFilter()
{
}

static void log_subop_stats(
  PerfCounters *logger,
  OpRequestRef op, int subop)
{
  utime_t now = ceph_clock_now(g_ceph_context);
  utime_t latency = now;
  latency -= op->get_req()->get_recv_stamp();


  logger->inc(l_osd_sop);
  logger->tinc(l_osd_sop_lat, latency);
  logger->inc(subop);

  if (subop != l_osd_sop_pull) {
    uint64_t inb = op->get_req()->get_data().length();
    logger->inc(l_osd_sop_inb, inb);
    if (subop == l_osd_sop_w) {
      logger->inc(l_osd_sop_w_inb, inb);
      logger->tinc(l_osd_sop_w_lat, latency);
    } else if (subop == l_osd_sop_push) {
      logger->inc(l_osd_sop_push_inb, inb);
      logger->tinc(l_osd_sop_push_lat, latency);
    } else
      assert("no support subop" == 0);
  } else {
    logger->tinc(l_osd_sop_pull_lat, latency);
  }
}

struct OnReadComplete : public Context {
  ReplicatedPG *pg;
  ReplicatedPG::OpContext *opcontext;
  OnReadComplete(
    ReplicatedPG *pg,
    ReplicatedPG::OpContext *ctx) : pg(pg), opcontext(ctx) {}
  void finish(int r) {
    if (r < 0)
      opcontext->async_read_result = r;
    opcontext->finish_read(pg);
  }
  ~OnReadComplete() {}
};

// OpContext
void ReplicatedPG::OpContext::start_async_reads(ReplicatedPG *pg)
{
  inflightreads = 1;
  pg->pgbackend->objects_read_async(
    obc->obs.oi.soid,
    pending_async_reads,
    new OnReadComplete(pg, this));
  pending_async_reads.clear();
}
void ReplicatedPG::OpContext::finish_read(ReplicatedPG *pg)
{
  assert(inflightreads > 0);
  --inflightreads;
  if (async_reads_complete()) {
    assert(pg->in_progress_async_reads.size());
    assert(pg->in_progress_async_reads.front().second == this);
    pg->in_progress_async_reads.pop_front();
    pg->complete_read_ctx(async_read_result, this);
  }
}

class CopyFromCallback: public ReplicatedPG::CopyCallback {
public:
  ReplicatedPG::CopyResults *results;
  int retval;
  ReplicatedPG::OpContext *ctx;
  CopyFromCallback(ReplicatedPG::OpContext *ctx_)
    : results(NULL),
      retval(0),
      ctx(ctx_) {}
  ~CopyFromCallback() {}

  virtual void finish(ReplicatedPG::CopyCallbackResults results_) {
    results = results_.get<1>();
    int r = results_.get<0>();
    retval = r;

    // for finish_copyfrom
    ctx->user_at_version = results->user_version;

    if (r >= 0) {
      ctx->pg->execute_ctx(ctx);
    }
    ctx->copy_cb = NULL;
    if (r < 0) {
      if (r != -ECANCELED) { // on cancel just toss it out; client resends
	if (ctx->op)
	  ctx->pg->osd->reply_op_error(ctx->op, r);
      } else if (results->should_requeue) {
	if (ctx->op)
	  ctx->pg->requeue_op(ctx->op);
      }
      ctx->pg->close_op_ctx(ctx, r);
    }
  }

  bool is_temp_obj_used() {
    return results->started_temp_obj;
  }
  uint64_t get_data_size() {
    return results->object_size;
  }
  int get_result() {
    return retval;
  }
};

// ======================
// PGBackend::Listener


void ReplicatedPG::on_local_recover_start(
  const hobject_t &oid,
  ObjectStore::Transaction *t)
{
  pg_log.revise_have(oid, eversion_t());
  remove_snap_mapped_object(*t, oid);
}

void ReplicatedPG::on_local_recover(
  const hobject_t &hoid,
  const object_stat_sum_t &stat_diff,
  const ObjectRecoveryInfo &_recovery_info,
  ObjectContextRef obc,
  ObjectStore::Transaction *t
  )
{
  dout(10) << __func__ << ": " << hoid << dendl;
  ObjectRecoveryInfo recovery_info(_recovery_info);
  if (recovery_info.soid.snap < CEPH_NOSNAP) {
    assert(recovery_info.oi.snaps.size());
    OSDriver::OSTransaction _t(osdriver.get_transaction(t));
    set<snapid_t> snaps(
      recovery_info.oi.snaps.begin(),
      recovery_info.oi.snaps.end());
    snap_mapper.add_oid(
      recovery_info.soid,
      snaps,
      &_t);
  }

  if (pg_log.get_missing().is_missing(recovery_info.soid) &&
      pg_log.get_missing().missing.find(recovery_info.soid)->second.need > recovery_info.version) {
    assert(is_primary());
    const pg_log_entry_t *latest = pg_log.get_log().objects.find(recovery_info.soid)->second;
    if (latest->op == pg_log_entry_t::LOST_REVERT &&
	latest->reverting_to == recovery_info.version) {
      dout(10) << " got old revert version " << recovery_info.version
	       << " for " << *latest << dendl;
      recovery_info.version = latest->version;
      // update the attr to the revert event version
      recovery_info.oi.prior_version = recovery_info.oi.version;
      recovery_info.oi.version = latest->version;
      bufferlist bl;
      ::encode(recovery_info.oi, bl);
      t->setattr(coll, recovery_info.soid, OI_ATTR, bl);
      if (obc)
	obc->attr_cache[OI_ATTR] = bl;
    }
  }

  // keep track of active pushes for scrub
  ++active_pushes;

  recover_got(recovery_info.soid, recovery_info.version);

  if (is_primary()) {
    info.stats.stats.sum.add(stat_diff);

    assert(obc);
    obc->obs.exists = true;
    obc->ondisk_write_lock();
    obc->obs.oi = recovery_info.oi;  // may have been updated above


    t->register_on_applied(new C_OSD_AppliedRecoveredObject(this, obc));
    t->register_on_applied_sync(new C_OSD_OndiskWriteUnlock(obc));

    publish_stats_to_osd();
    assert(missing_loc.needs_recovery(hoid));
    missing_loc.add_location(hoid, pg_whoami);
    if (!is_unreadable_object(hoid) &&
        waiting_for_unreadable_object.count(hoid)) {
      dout(20) << " kicking unreadable waiters on " << hoid << dendl;
      requeue_ops(waiting_for_unreadable_object[hoid]);
      waiting_for_unreadable_object.erase(hoid);
    }
    if (pg_log.get_missing().missing.size() == 0) {
      requeue_ops(waiting_for_all_missing);
      waiting_for_all_missing.clear();
    }
  } else {
    t->register_on_applied(
      new C_OSD_AppliedRecoveredObjectReplica(this));

  }

  t->register_on_commit(
    new C_OSD_CommittedPushedObject(
      this,
      get_osdmap()->get_epoch(),
      info.last_complete));

  // update pg
  dirty_info = true;
  write_if_dirty(*t);

}

void ReplicatedPG::on_global_recover(
  const hobject_t &soid)
{
  missing_loc.recovered(soid);
  publish_stats_to_osd();
  dout(10) << "pushed " << soid << " to all replicas" << dendl;
  map<hobject_t, ObjectContextRef>::iterator i = recovering.find(soid);
  assert(i != recovering.end());
  if (backfills_in_flight.count(soid)) {
    list<OpRequestRef> requeue_list;
    i->second->drop_backfill_read(&requeue_list);
    requeue_ops(requeue_list);
    backfills_in_flight.erase(soid);
  }
  recovering.erase(i);
  finish_recovery_op(soid);
  if (waiting_for_degraded_object.count(soid)) {
    dout(20) << " kicking degraded waiters on " << soid << dendl;
    requeue_ops(waiting_for_degraded_object[soid]);
    waiting_for_degraded_object.erase(soid);
  }
  if (waiting_for_unreadable_object.count(soid)) {
    dout(20) << " kicking unreadable waiters on " << soid << dendl;
    requeue_ops(waiting_for_unreadable_object[soid]);
    waiting_for_unreadable_object.erase(soid);
  }
  finish_degraded_object(soid);
}

void ReplicatedPG::on_peer_recover(
  pg_shard_t peer,
  const hobject_t &soid,
  const ObjectRecoveryInfo &recovery_info,
  const object_stat_sum_t &stat)
{
  info.stats.stats.sum.add(stat);
  publish_stats_to_osd();
  // done!
  peer_missing[peer].got(soid, recovery_info.version);
}

void ReplicatedPG::begin_peer_recover(
  pg_shard_t peer,
  const hobject_t soid)
{
  peer_missing[peer].revise_have(soid, eversion_t());
}

void ReplicatedPG::schedule_recovery_work(
  GenContext<ThreadPool::TPHandle&> *c)
{
  osd->recovery_gen_wq.queue(c);
}

void ReplicatedPG::send_message_osd_cluster(
  int peer, Message *m, epoch_t from_epoch)
{
  osd->send_message_osd_cluster(peer, m, from_epoch);
}

void ReplicatedPG::send_message_osd_cluster(
  Message *m, Connection *con)
{
  osd->send_message_osd_cluster(m, con);
}

void ReplicatedPG::send_message_osd_cluster(
  Message *m, const ConnectionRef& con)
{
  osd->send_message_osd_cluster(m, con);
}

ConnectionRef ReplicatedPG::get_con_osd_cluster(
  int peer, epoch_t from_epoch)
{
  return osd->get_con_osd_cluster(peer, from_epoch);
}

PerfCounters *ReplicatedPG::get_logger()
{
  return osd->logger;
}


// ====================
// missing objects

bool ReplicatedPG::is_missing_object(const hobject_t& soid) const
{
  return pg_log.get_missing().missing.count(soid);
}

void ReplicatedPG::wait_for_unreadable_object(
  const hobject_t& soid, OpRequestRef op)
{
  assert(is_unreadable_object(soid));

  eversion_t v;
  bool needs_recovery = missing_loc.needs_recovery(soid, &v);
  assert(needs_recovery);

  map<hobject_t, ObjectContextRef>::const_iterator p = recovering.find(soid);
  if (p != recovering.end()) {
    dout(7) << "missing " << soid << " v " << v << ", already recovering." << dendl;
  } else if (missing_loc.is_unfound(soid)) {
    dout(7) << "missing " << soid << " v " << v << ", is unfound." << dendl;
  } else {
    dout(7) << "missing " << soid << " v " << v << ", recovering." << dendl;
    PGBackend::RecoveryHandle *h = pgbackend->open_recovery_op();
    recover_missing(soid, v, cct->_conf->osd_client_op_priority, h);
    pgbackend->run_recovery_op(h, cct->_conf->osd_client_op_priority);
  }
  waiting_for_unreadable_object[soid].push_back(op);
  op->mark_delayed("waiting for missing object");
}

void ReplicatedPG::wait_for_all_missing(OpRequestRef op)
{
  waiting_for_all_missing.push_back(op);
}

bool ReplicatedPG::is_degraded_object(const hobject_t& soid)
{
  if (pg_log.get_missing().missing.count(soid))
    return true;
  assert(!actingbackfill.empty());
  for (set<pg_shard_t>::iterator i = actingbackfill.begin();
       i != actingbackfill.end();
       ++i) {
    if (*i == get_primary()) continue;
    pg_shard_t peer = *i;
    if (peer_missing.count(peer) &&
	peer_missing[peer].missing.count(soid))
      return true;

    // Object is degraded if after last_backfill AND
    // we are backfilling it
    if (is_backfill_targets(peer) &&
	peer_info[peer].last_backfill <= soid &&
	last_backfill_started >= soid &&
	backfills_in_flight.count(soid))
      return true;
  }
  return false;
}

void ReplicatedPG::wait_for_degraded_object(const hobject_t& soid, OpRequestRef op)
{
  assert(is_degraded_object(soid));

  // we don't have it (yet).
  if (recovering.count(soid)) {
    dout(7) << "degraded "
	    << soid 
	    << ", already recovering"
	    << dendl;
  } else if (missing_loc.is_unfound(soid)) {
    dout(7) << "degraded "
	    << soid
	    << ", still unfound, waiting"
	    << dendl;
  } else {
    dout(7) << "degraded " 
	    << soid 
	    << ", recovering"
	    << dendl;
    eversion_t v;
    assert(!actingbackfill.empty());
    for (set<pg_shard_t>::iterator i = actingbackfill.begin();
	 i != actingbackfill.end();
	 ++i) {
      if (*i == get_primary()) continue;
      pg_shard_t peer = *i;
      if (peer_missing.count(peer) &&
	  peer_missing[peer].missing.count(soid)) {
	v = peer_missing[peer].missing[soid].need;
	break;
      }
    }
    PGBackend::RecoveryHandle *h = pgbackend->open_recovery_op();
    prep_object_replica_pushes(soid, v, h);
    pgbackend->run_recovery_op(h, cct->_conf->osd_client_op_priority);
  }
  waiting_for_degraded_object[soid].push_back(op);
  op->mark_delayed("waiting for degraded object");
}

bool ReplicatedPG::maybe_await_blocked_snapset(
  const hobject_t &hoid,
  OpRequestRef op)
{
  ObjectContextRef obc;
  obc = object_contexts.lookup(hoid.get_head());
  if (obc) {
    if (obc->is_blocked()) {
      wait_for_blocked_object(obc->obs.oi.soid, op);
      return true;
    } else {
      return false;
    }
  }
  obc = object_contexts.lookup(hoid.get_snapdir());
  if (obc) {
    if (obc->is_blocked()) {
      wait_for_blocked_object(obc->obs.oi.soid, op);
      return true;
    } else {
      return false;
    }
  }
  return false;
}

void ReplicatedPG::wait_for_blocked_object(const hobject_t& soid, OpRequestRef op)
{
  dout(10) << __func__ << " " << soid << " " << op << dendl;
  waiting_for_blocked_object[soid].push_back(op);
  op->mark_delayed("waiting for blocked object");
}

bool PGLSParentFilter::filter(bufferlist& xattr_data, bufferlist& outdata)
{
  bufferlist::iterator iter = xattr_data.begin();
  inode_backtrace_t bt;

  generic_dout(0) << "PGLSParentFilter::filter" << dendl;

  ::decode(bt, iter);

  vector<inode_backpointer_t>::iterator vi;
  for (vi = bt.ancestors.begin(); vi != bt.ancestors.end(); ++vi) {
    generic_dout(0) << "vi->dirino=" << vi->dirino << " parent_ino=" << parent_ino << dendl;
    if ( vi->dirino == parent_ino) {
      ::encode(*vi, outdata);
      return true;
    }
  }

  return false;
}

bool PGLSPlainFilter::filter(bufferlist& xattr_data, bufferlist& outdata)
{
  if (val.size() != xattr_data.length())
    return false;

  if (memcmp(val.c_str(), xattr_data.c_str(), val.size()))
    return false;

  return true;
}

bool ReplicatedPG::pgls_filter(PGLSFilter *filter, hobject_t& sobj, bufferlist& outdata)
{
  bufferlist bl;
  int ret = pgbackend->objects_get_attr(
    sobj,
    filter->get_xattr(),
    &bl);
  dout(0) << "getattr (sobj=" << sobj << ", attr=" << filter->get_xattr() << ") returned " << ret << dendl;
  if (ret < 0)
    return false;

  return filter->filter(bl, outdata);
}

int ReplicatedPG::get_pgls_filter(bufferlist::iterator& iter, PGLSFilter **pfilter)
{
  string type;
  PGLSFilter *filter;

  try {
    ::decode(type, iter);
  }
  catch (buffer::error& e) {
    return -EINVAL;
  }

  if (type.compare("parent") == 0) {
    filter = new PGLSParentFilter(iter);
  } else if (type.compare("plain") == 0) {
    filter = new PGLSPlainFilter(iter);
  } else {
    return -EINVAL;
  }

  *pfilter = filter;

  return  0;
}


// ==========================================================

int ReplicatedPG::do_command(cmdmap_t cmdmap, ostream& ss,
			     bufferlist& idata, bufferlist& odata)
{
  const pg_missing_t &missing = pg_log.get_missing();
  string prefix;
  string format;

  cmd_getval(cct, cmdmap, "format", format);
  boost::scoped_ptr<Formatter> f(Formatter::create(format, "json-pretty", "json"));

  string command;
  cmd_getval(cct, cmdmap, "cmd", command);
  if (command == "query") {
    f->open_object_section("pg");
    f->dump_string("state", pg_state_string(get_state()));
    f->dump_stream("snap_trimq") << snap_trimq;
    f->dump_unsigned("epoch", get_osdmap()->get_epoch());
    f->open_array_section("up");
    for (vector<int>::iterator p = up.begin(); p != up.end(); ++p)
      f->dump_unsigned("osd", *p);
    f->close_section();
    f->open_array_section("acting");
    for (vector<int>::iterator p = acting.begin(); p != acting.end(); ++p)
      f->dump_unsigned("osd", *p);
    f->close_section();
    if (!backfill_targets.empty()) {
      f->open_array_section("backfill_targets");
      for (set<pg_shard_t>::iterator p = backfill_targets.begin();
	   p != backfill_targets.end();
	   ++p)
        f->dump_stream("shard") << *p;
      f->close_section();
    }
    if (!actingbackfill.empty()) {
      f->open_array_section("actingbackfill");
      for (set<pg_shard_t>::iterator p = actingbackfill.begin();
	   p != actingbackfill.end();
	   ++p)
        f->dump_stream("shard") << *p;
      f->close_section();
    }
    f->open_object_section("info");
    _update_calc_stats();
    info.dump(f.get());
    f->close_section();

    f->open_array_section("peer_info");
    for (map<pg_shard_t, pg_info_t>::iterator p = peer_info.begin();
	 p != peer_info.end();
	 ++p) {
      f->open_object_section("info");
      f->dump_stream("peer") << p->first;
      p->second.dump(f.get());
      f->close_section();
    }
    f->close_section();

    f->open_array_section("recovery_state");
    handle_query_state(f.get());
    f->close_section();

    f->open_object_section("agent_state");
    if (agent_state)
      agent_state->dump(f.get());
    f->close_section();

    f->close_section();
    f->flush(odata);
    return 0;
  }
  else if (command == "mark_unfound_lost") {
    string mulcmd;
    cmd_getval(cct, cmdmap, "mulcmd", mulcmd);
    int mode = -1;
    if (mulcmd == "revert") {
      if (pool.info.ec_pool()) {
	ss << "mode must be 'delete' for ec pool";
	return -EINVAL;
      }
      mode = pg_log_entry_t::LOST_REVERT;
    } else if (mulcmd == "delete") {
      mode = pg_log_entry_t::LOST_DELETE;
    } else {
      ss << "mode must be 'revert' or 'delete'; mark not yet implemented";
      return -EINVAL;
    }
    assert(mode == pg_log_entry_t::LOST_REVERT ||
	   mode == pg_log_entry_t::LOST_DELETE);

    if (!is_primary()) {
      ss << "not primary";
      return -EROFS;
    }

    int unfound = missing_loc.num_unfound();
    if (!unfound) {
      ss << "pg has no unfound objects";
      return 0;  // make command idempotent
    }

    if (!all_unfound_are_queried_or_lost(get_osdmap())) {
      ss << "pg has " << unfound
	 << " unfound objects but we haven't probed all sources, not marking lost";
      return -EINVAL;
    }

    ss << "pg has " << unfound
       << " objects unfound and apparently lost, marking";
    mark_all_unfound_lost(mode);
    return 0;
  }
  else if (command == "list_missing") {
    hobject_t offset;
    string offset_json;
    if (cmd_getval(cct, cmdmap, "offset", offset_json)) {
      json_spirit::Value v;
      try {
	if (!json_spirit::read(offset_json, v))
	  throw std::runtime_error("bad json");
	offset.decode(v);
      } catch (std::runtime_error& e) {
	ss << "error parsing offset: " << e.what();
	return -EINVAL;
      }
    }
    f->open_object_section("missing");
    {
      f->open_object_section("offset");
      offset.dump(f.get());
      f->close_section();
    }
    f->dump_int("num_missing", missing.num_missing());
    f->dump_int("num_unfound", get_num_unfound());
    map<hobject_t,pg_missing_t::item>::const_iterator p = missing.missing.upper_bound(offset);
    {
      f->open_array_section("objects");
      int32_t num = 0;
      bufferlist bl;
      while (p != missing.missing.end() && num < cct->_conf->osd_command_max_records) {
	f->open_object_section("object");
	{
	  f->open_object_section("oid");
	  p->first.dump(f.get());
	  f->close_section();
	}
	p->second.dump(f.get());  // have, need keys
	{
	  f->open_array_section("locations");
	  if (missing_loc.needs_recovery(p->first)) {
	    for (set<pg_shard_t>::iterator r =
		   missing_loc.get_locations(p->first).begin();
		 r != missing_loc.get_locations(p->first).end();
		 ++r)
	      f->dump_stream("shard") << *r;
	  }
	  f->close_section();
	}
	f->close_section();
	++p;
	num++;
      }
      f->close_section();
    }
    f->dump_int("more", p != missing.missing.end());
    f->close_section();
    f->flush(odata);
    return 0;
  };

  ss << "unknown pg command " << prefix;
  return -EINVAL;
}

// ==========================================================

bool ReplicatedPG::pg_op_must_wait(MOSDOp *op)
{
  if (pg_log.get_missing().missing.empty())
    return false;
  for (vector<OSDOp>::iterator p = op->ops.begin(); p != op->ops.end(); ++p) {
    if (p->op.op == CEPH_OSD_OP_PGLS || p->op.op == CEPH_OSD_OP_PGNLS ||
	p->op.op == CEPH_OSD_OP_PGLS_FILTER || p->op.op == CEPH_OSD_OP_PGNLS_FILTER) {
      if (op->get_snapid() != CEPH_NOSNAP) {
	return true;
      }
    }
  }
  return false;
}

void ReplicatedPG::do_pg_op(OpRequestRef op)
{
  MOSDOp *m = static_cast<MOSDOp *>(op->get_req());
  assert(m->get_type() == CEPH_MSG_OSD_OP);
  dout(10) << "do_pg_op " << *m << dendl;

  op->mark_started();

  int result = 0;
  string cname, mname;
  PGLSFilter *filter = NULL;
  bufferlist filter_out;

  snapid_t snapid = m->get_snapid();

  vector<OSDOp> ops = m->ops;

  for (vector<OSDOp>::iterator p = ops.begin(); p != ops.end(); ++p) {
    OSDOp& osd_op = *p;
    bufferlist::iterator bp = p->indata.begin();
    switch (p->op.op) {
    case CEPH_OSD_OP_PGNLS_FILTER:
      try {
	::decode(cname, bp);
	::decode(mname, bp);
      }
      catch (const buffer::error& e) {
	dout(0) << "unable to decode PGLS_FILTER description in " << *m << dendl;
	result = -EINVAL;
	break;
      }
      result = get_pgls_filter(bp, &filter);
      if (result < 0)
        break;

      assert(filter);

      // fall through

    case CEPH_OSD_OP_PGNLS:
      if (m->get_pg() != info.pgid.pgid) {
        dout(10) << " pgnls pg=" << m->get_pg() << " != " << info.pgid << dendl;
	result = 0; // hmm?
      } else {
	unsigned list_size = MIN(cct->_conf->osd_max_pgls, p->op.pgls.count);

        dout(10) << " pgnls pg=" << m->get_pg() << " count " << list_size << dendl;
	// read into a buffer
        vector<hobject_t> sentries;
        pg_nls_response_t response;
	try {
	  ::decode(response.handle, bp);
	}
	catch (const buffer::error& e) {
	  dout(0) << "unable to decode PGNLS handle in " << *m << dendl;
	  result = -EINVAL;
	  break;
	}

	hobject_t next;
	hobject_t current = response.handle;
	osr->flush();
	int r = pgbackend->objects_list_partial(
	  current,
	  list_size,
	  list_size,
	  snapid,
	  &sentries,
	  &next);
	if (r != 0) {
	  result = -EINVAL;
	  break;
	}

	assert(snapid == CEPH_NOSNAP || pg_log.get_missing().missing.empty());
	map<hobject_t, pg_missing_t::item>::const_iterator missing_iter =
	  pg_log.get_missing().missing.lower_bound(current);
	vector<hobject_t>::iterator ls_iter = sentries.begin();
	hobject_t _max = hobject_t::get_max();
	while (1) {
	  const hobject_t &mcand =
	    missing_iter == pg_log.get_missing().missing.end() ?
	    _max :
	    missing_iter->first;
	  const hobject_t &lcand =
	    ls_iter == sentries.end() ?
	    _max :
	    *ls_iter;

	  hobject_t candidate;
	  if (mcand == lcand) {
	    candidate = mcand;
	    if (!mcand.is_max()) {
	      ++ls_iter;
	      ++missing_iter;
	    }
	  } else if (mcand < lcand) {
	    candidate = mcand;
	    assert(!mcand.is_max());
	    ++missing_iter;
	  } else {
	    candidate = lcand;
	    assert(!lcand.is_max());
	    ++ls_iter;
	  }

	  if (candidate >= next) {
	    break;
	  }

	  if (response.entries.size() == list_size) {
	    next = candidate;
	    break;
	  }

	  // skip snapdir objects
	  if (candidate.snap == CEPH_SNAPDIR)
	    continue;

	  if (candidate.snap < snapid)
	    continue;

	  if (snapid != CEPH_NOSNAP) {
	    bufferlist bl;
	    if (candidate.snap == CEPH_NOSNAP) {
	      pgbackend->objects_get_attr(
		candidate,
		SS_ATTR,
		&bl);
	      SnapSet snapset(bl);
	      if (snapid <= snapset.seq)
		continue;
	    } else {
	      bufferlist attr_bl;
	      pgbackend->objects_get_attr(
		candidate, OI_ATTR, &attr_bl);
	      object_info_t oi(attr_bl);
	      vector<snapid_t>::iterator i = find(oi.snaps.begin(),
						  oi.snaps.end(),
						  snapid);
	      if (i == oi.snaps.end())
		continue;
	    }
	  }

	  // skip internal namespace
	  if (candidate.get_namespace() == cct->_conf->osd_hit_set_namespace)
	    continue;

	  // skip wrong namespace
	  if (m->get_object_locator().nspace != librados::all_nspaces &&
               candidate.get_namespace() != m->get_object_locator().nspace)
	    continue;

	  if (filter && !pgls_filter(filter, candidate, filter_out))
	    continue;

	  librados::ListObjectImpl item;
	  item.nspace = candidate.get_namespace();
	  item.oid = candidate.oid.name;
	  item.locator = candidate.get_key();
	  response.entries.push_back(item);
	}
	if (next.is_max() &&
	    missing_iter == pg_log.get_missing().missing.end() &&
	    ls_iter == sentries.end()) {
	  result = 1;
	}
	response.handle = next;
	::encode(response, osd_op.outdata);
	if (filter)
	  ::encode(filter_out, osd_op.outdata);
	dout(10) << " pgnls result=" << result << " outdata.length()="
		 << osd_op.outdata.length() << dendl;
      }
      break;

    case CEPH_OSD_OP_PGLS_FILTER:
      try {
	::decode(cname, bp);
	::decode(mname, bp);
      }
      catch (const buffer::error& e) {
	dout(0) << "unable to decode PGLS_FILTER description in " << *m << dendl;
	result = -EINVAL;
	break;
      }
      result = get_pgls_filter(bp, &filter);
      if (result < 0)
        break;

      assert(filter);

      // fall through

    case CEPH_OSD_OP_PGLS:
      if (m->get_pg() != info.pgid.pgid) {
        dout(10) << " pgls pg=" << m->get_pg() << " != " << info.pgid << dendl;
	result = 0; // hmm?
      } else {
	unsigned list_size = MIN(cct->_conf->osd_max_pgls, p->op.pgls.count);

        dout(10) << " pgls pg=" << m->get_pg() << " count " << list_size << dendl;
	// read into a buffer
        vector<hobject_t> sentries;
        pg_ls_response_t response;
	try {
	  ::decode(response.handle, bp);
	}
	catch (const buffer::error& e) {
	  dout(0) << "unable to decode PGLS handle in " << *m << dendl;
	  result = -EINVAL;
	  break;
	}

	hobject_t next;
	hobject_t current = response.handle;
	osr->flush();
	int r = pgbackend->objects_list_partial(
	  current,
	  list_size,
	  list_size,
	  snapid,
	  &sentries,
	  &next);
	if (r != 0) {
	  result = -EINVAL;
	  break;
	}

	assert(snapid == CEPH_NOSNAP || pg_log.get_missing().missing.empty());
	map<hobject_t, pg_missing_t::item>::const_iterator missing_iter =
	  pg_log.get_missing().missing.lower_bound(current);
	vector<hobject_t>::iterator ls_iter = sentries.begin();
	hobject_t _max = hobject_t::get_max();
	while (1) {
	  const hobject_t &mcand =
	    missing_iter == pg_log.get_missing().missing.end() ?
	    _max :
	    missing_iter->first;
	  const hobject_t &lcand =
	    ls_iter == sentries.end() ?
	    _max :
	    *ls_iter;

	  hobject_t candidate;
	  if (mcand == lcand) {
	    candidate = mcand;
	    if (!mcand.is_max()) {
	      ++ls_iter;
	      ++missing_iter;
	    }
	  } else if (mcand < lcand) {
	    candidate = mcand;
	    assert(!mcand.is_max());
	    ++missing_iter;
	  } else {
	    candidate = lcand;
	    assert(!lcand.is_max());
	    ++ls_iter;
	  }

	  if (candidate >= next) {
	    break;
	  }
	    
	  if (response.entries.size() == list_size) {
	    next = candidate;
	    break;
	  }

	  // skip snapdir objects
	  if (candidate.snap == CEPH_SNAPDIR)
	    continue;

	  if (candidate.snap < snapid)
	    continue;

	  if (snapid != CEPH_NOSNAP) {
	    bufferlist bl;
	    if (candidate.snap == CEPH_NOSNAP) {
	      pgbackend->objects_get_attr(
		candidate,
		SS_ATTR,
		&bl);
	      SnapSet snapset(bl);
	      if (snapid <= snapset.seq)
		continue;
	    } else {
	      bufferlist attr_bl;
	      pgbackend->objects_get_attr(
		candidate, OI_ATTR, &attr_bl);
	      object_info_t oi(attr_bl);
	      vector<snapid_t>::iterator i = find(oi.snaps.begin(),
						  oi.snaps.end(),
						  snapid);
	      if (i == oi.snaps.end())
		continue;
	    }
	  }

	  // skip wrong namespace
	  if (candidate.get_namespace() != m->get_object_locator().nspace)
	    continue;

	  if (filter && !pgls_filter(filter, candidate, filter_out))
	    continue;

	  response.entries.push_back(make_pair(candidate.oid,
					       candidate.get_key()));
	}
	if (next.is_max() &&
	    missing_iter == pg_log.get_missing().missing.end() &&
	    ls_iter == sentries.end()) {
	  result = 1;
	}
	response.handle = next;
	::encode(response, osd_op.outdata);
	if (filter)
	  ::encode(filter_out, osd_op.outdata);
	dout(10) << " pgls result=" << result << " outdata.length()="
		 << osd_op.outdata.length() << dendl;
      }
      break;

    case CEPH_OSD_OP_PG_HITSET_LS:
      {
	list< pair<utime_t,utime_t> > ls;
	for (list<pg_hit_set_info_t>::const_iterator p = info.hit_set.history.begin();
	     p != info.hit_set.history.end();
	     ++p)
	  ls.push_back(make_pair(p->begin, p->end));
	if (info.hit_set.current_info.begin)
	  ls.push_back(make_pair(info.hit_set.current_info.begin, utime_t()));
	else if (hit_set)
	  ls.push_back(make_pair(hit_set_start_stamp, utime_t()));
	::encode(ls, osd_op.outdata);
      }
      break;

    case CEPH_OSD_OP_PG_HITSET_GET:
      {
	utime_t stamp(osd_op.op.hit_set_get.stamp);
	if ((info.hit_set.current_info.begin &&
	     stamp >= info.hit_set.current_info.begin) ||
	    stamp >= hit_set_start_stamp) {
	  // read the current in-memory HitSet, not the version we've
	  // checkpointed.
	  if (!hit_set) {
	    result= -ENOENT;
	    break;
	  }
	  ::encode(*hit_set, osd_op.outdata);
	  result = osd_op.outdata.length();
	} else {
	  // read an archived HitSet.
	  hobject_t oid;
	  for (list<pg_hit_set_info_t>::const_iterator p = info.hit_set.history.begin();
	       p != info.hit_set.history.end();
	       ++p) {
	    if (stamp >= p->begin && stamp <= p->end) {
	      oid = get_hit_set_archive_object(p->begin, p->end);
	      break;
	    }
	  }
	  if (oid == hobject_t()) {
	    result = -ENOENT;
	    break;
	  }
	  if (!pool.info.is_replicated()) {
	    // FIXME: EC not supported yet
	    result = -EOPNOTSUPP;
	    break;
	  }
	  if (is_unreadable_object(oid)) {
	    wait_for_unreadable_object(oid, op);
	    delete filter;
	    return;
	  }
	  result = osd->store->read(coll, oid, 0, 0, osd_op.outdata);
	}
      }
      break;


    default:
      result = -EINVAL;
      break;
    }
  }

  // reply
  MOSDOpReply *reply = new MOSDOpReply(m, 0, get_osdmap()->get_epoch(),
				       CEPH_OSD_FLAG_ACK | CEPH_OSD_FLAG_ONDISK,
				       false);
  reply->claim_op_out_data(ops);
  reply->set_result(result);
  reply->set_reply_versions(info.last_update, info.last_user_version);
  osd->send_message_osd_client(reply, m->get_connection());
  delete filter;
}

void ReplicatedPG::calc_trim_to()
{
  size_t target = cct->_conf->osd_min_pg_log_entries;
  if (is_degraded() ||
      state_test(PG_STATE_RECOVERING |
		 PG_STATE_RECOVERY_WAIT |
		 PG_STATE_BACKFILL |
		 PG_STATE_BACKFILL_WAIT |
		 PG_STATE_BACKFILL_TOOFULL)) {
    target = cct->_conf->osd_max_pg_log_entries;
  }

  if (min_last_complete_ondisk != eversion_t() &&
      min_last_complete_ondisk != pg_trim_to &&
      pg_log.get_log().approx_size() > target) {
    size_t num_to_trim = pg_log.get_log().approx_size() - target;
    if (num_to_trim < cct->_conf->osd_pg_log_trim_min) {
      return;
    }
    list<pg_log_entry_t>::const_iterator it = pg_log.get_log().log.begin();
    eversion_t new_trim_to;
    for (size_t i = 0; i < num_to_trim; ++i) {
      new_trim_to = it->version;
      ++it;
      if (new_trim_to > min_last_complete_ondisk) {
	new_trim_to = min_last_complete_ondisk;
	dout(10) << "calc_trim_to trimming to min_last_complete_ondisk" << dendl;
	break;
      }
    }
    dout(10) << "calc_trim_to " << pg_trim_to << " -> " << new_trim_to << dendl;
    pg_trim_to = new_trim_to;
    assert(pg_trim_to <= pg_log.get_head());
    assert(pg_trim_to <= min_last_complete_ondisk);
  }
}

ReplicatedPG::ReplicatedPG(OSDService *o, OSDMapRef curmap,
			   const PGPool &_pool, spg_t p) :
  PG(o, curmap, _pool, p),
  pgbackend(
    PGBackend::build_pg_backend(
      _pool.info, curmap, this, coll_t(p), coll_t::make_temp_coll(p), o->store, cct)),
  object_contexts(o->cct, g_conf->osd_pg_object_context_cache_count),
  snapset_contexts_lock("ReplicatedPG::snapset_contexts"),
  new_backfill(false),
  temp_seq(0),
  snap_trimmer_machine(this)
{ 
  missing_loc.set_backend_predicates(
    pgbackend->get_is_readable_predicate(),
    pgbackend->get_is_recoverable_predicate());
  snap_trimmer_machine.initiate();
}

void ReplicatedPG::get_src_oloc(const object_t& oid, const object_locator_t& oloc, object_locator_t& src_oloc)
{
  src_oloc = oloc;
  if (oloc.key.empty())
    src_oloc.key = oid.name;
}

void ReplicatedPG::do_request(
  OpRequestRef& op,
  ThreadPool::TPHandle &handle)
{
  if (!op_has_sufficient_caps(op)) {
    osd->reply_op_error(op, -EPERM);
    return;
  }
  assert(!op_must_wait_for_map(get_osdmap()->get_epoch(), op));
  if (can_discard_request(op)) {
    return;
  }
  if (flushes_in_progress > 0) {
    dout(20) << flushes_in_progress
	     << " flushes_in_progress pending "
	     << "waiting for active on " << op << dendl;
    waiting_for_peered.push_back(op);
    return;
  }

  if (!is_peered()) {
    // Delay unless PGBackend says it's ok
    if (pgbackend->can_handle_while_inactive(op)) {
      bool handled = pgbackend->handle_message(op);
      assert(handled);
      return;
    } else {
      waiting_for_peered.push_back(op);
      return;
    }
  }

  assert(is_peered() && flushes_in_progress == 0);
  if (pgbackend->handle_message(op))
    return;

  switch (op->get_req()->get_type()) {
  case CEPH_MSG_OSD_OP:
    if (!is_active()) {
      dout(20) << " peered, not active, waiting for active on " << op << dendl;
      waiting_for_active.push_back(op);
      return;
    }
    if (is_replay()) {
      dout(20) << " replay, waiting for active on " << op << dendl;
      waiting_for_active.push_back(op);
      return;
    }
    // verify client features
    if ((pool.info.has_tiers() || pool.info.is_tier()) &&
	!op->has_feature(CEPH_FEATURE_OSD_CACHEPOOL)) {
      osd->reply_op_error(op, -EOPNOTSUPP);
      return;
    }
    do_op(op); // do it now
    break;

  case MSG_OSD_SUBOP:
    do_sub_op(op);
    break;

  case MSG_OSD_SUBOPREPLY:
    do_sub_op_reply(op);
    break;

  case MSG_OSD_PG_SCAN:
    do_scan(op, handle);
    break;

  case MSG_OSD_PG_BACKFILL:
    do_backfill(op);
    break;

  default:
    assert(0 == "bad message type in do_request");
  }
}

hobject_t ReplicatedPG::earliest_backfill() const
{
  hobject_t e = hobject_t::get_max();
  for (set<pg_shard_t>::iterator i = backfill_targets.begin();
       i != backfill_targets.end();
       ++i) {
    pg_shard_t bt = *i;
    map<pg_shard_t, pg_info_t>::const_iterator iter = peer_info.find(bt);
    assert(iter != peer_info.end());
    if (iter->second.last_backfill < e)
      e = iter->second.last_backfill;
  }
  return e;
}

// if we have src_oids, we need to be careful of the target being
// before and a src being after the last_backfill line, or else the
// operation won't apply properly on the backfill_target.  (the
// opposite is not a problem; if the target is after the line, we
// don't apply on the backfill_target and it doesn't matter.)
// With multi-backfill some backfill targets can be ahead of
// last_backfill_started.  We consider each replica individually and
// take the larger of last_backfill_started and the replicas last_backfill.
bool ReplicatedPG::check_src_targ(const hobject_t& soid, const hobject_t& toid) const
{
  for (set<pg_shard_t>::iterator i = actingbackfill.begin();
       i != actingbackfill.end();
       ++i) {
    if (*i == get_primary()) continue;
    pg_shard_t bt = *i;
    map<pg_shard_t, pg_info_t>::const_iterator iter = peer_info.find(bt);
    assert(iter != peer_info.end());

    if (toid <= MAX(last_backfill_started, iter->second.last_backfill) &&
	soid > MAX(last_backfill_started, iter->second.last_backfill))
      return true;
  }
  return false;
}

/** do_op - do an op
 * pg lock will be held (if multithreaded)
 * osd_lock NOT held.
 */
void ReplicatedPG::do_op(OpRequestRef& op)
{
  MOSDOp *m = static_cast<MOSDOp*>(op->get_req());
  assert(m->get_type() == CEPH_MSG_OSD_OP);
  if (op->includes_pg_op()) {
    if (pg_op_must_wait(m)) {
      wait_for_all_missing(op);
      return;
    }
    return do_pg_op(op);
  }

  if (get_osdmap()->is_blacklisted(m->get_source_addr())) {
    dout(10) << "do_op " << m->get_source_addr() << " is blacklisted" << dendl;
    osd->reply_op_error(op, -EBLACKLISTED);
    return;
  }

  // order this op as a write?
  bool write_ordered =
    op->may_write() ||
    op->may_cache() ||
    (m->get_flags() & CEPH_OSD_FLAG_RWORDERED);

  dout(10) << "do_op " << *m
	   << (op->may_write() ? " may_write" : "")
	   << (op->may_read() ? " may_read" : "")
	   << (op->may_cache() ? " may_cache" : "")
	   << " -> " << (write_ordered ? "write-ordered" : "read-ordered")
	   << " flags " << ceph_osd_flag_string(m->get_flags())
	   << dendl;

  hobject_t head(m->get_oid(), m->get_object_locator().key,
		 CEPH_NOSNAP, m->get_pg().ps(),
		 info.pgid.pool(), m->get_object_locator().nspace);


  if (write_ordered && scrubber.write_blocked_by_scrub(head)) {
    dout(20) << __func__ << ": waiting for scrub" << dendl;
    waiting_for_active.push_back(op);
    op->mark_delayed("waiting for scrub");
    return;
  }

  // missing object?
  if (is_unreadable_object(head)) {
    wait_for_unreadable_object(head, op);
    return;
  }

  // degraded object?
  if (write_ordered && is_degraded_object(head)) {
    wait_for_degraded_object(head, op);
    return;
  }

  // missing snapdir?
  hobject_t snapdir(m->get_oid(), m->get_object_locator().key,
		    CEPH_SNAPDIR, m->get_pg().ps(), info.pgid.pool(),
		    m->get_object_locator().nspace);
  if (is_unreadable_object(snapdir)) {
    wait_for_unreadable_object(snapdir, op);
    return;
  }

  // degraded object?
  if (write_ordered && is_degraded_object(snapdir)) {
    wait_for_degraded_object(snapdir, op);
    return;
  }
 
  // asking for SNAPDIR is only ok for reads
  if (m->get_snapid() == CEPH_SNAPDIR && op->may_write()) {
    osd->reply_op_error(op, -EINVAL);
    return;
  }

  // dup/replay?
  if (op->may_write() || op->may_cache()) {
    const pg_log_entry_t *entry = pg_log.get_log().get_request(m->get_reqid());
    if (entry) {
      const eversion_t& oldv = entry->version;
      dout(3) << __func__ << " dup " << m->get_reqid()
	      << " was " << oldv << dendl;
      if (already_complete(oldv)) {
	osd->reply_op_error(op, 0, oldv, entry->user_version);
      } else {
	if (m->wants_ack()) {
	  if (already_ack(oldv)) {
	    MOSDOpReply *reply = new MOSDOpReply(m, 0, get_osdmap()->get_epoch(), 0, false);
	    reply->add_flags(CEPH_OSD_FLAG_ACK);
	    reply->set_reply_versions(oldv, entry->user_version);
	    osd->send_message_osd_client(reply, m->get_connection());
	  } else {
	    dout(10) << " waiting for " << oldv << " to ack" << dendl;
	    waiting_for_ack[oldv].push_back(op);
	  }
	}
	dout(10) << " waiting for " << oldv << " to commit" << dendl;
	waiting_for_ondisk[oldv].push_back(op);  // always queue ondisk waiters, so that we can requeue if needed
	op->mark_delayed("waiting for ondisk");
      }
      return;
    }
  }

  ObjectContextRef obc;
  bool can_create = op->may_write() || op->may_cache();
  hobject_t missing_oid;
  hobject_t oid(m->get_oid(),
		m->get_object_locator().key,
		m->get_snapid(),
		m->get_pg().ps(),
		m->get_object_locator().get_pool(),
		m->get_object_locator().nspace);

  // io blocked on obc?
  if (((m->get_flags() & CEPH_OSD_FLAG_FLUSH) == 0) &&
      maybe_await_blocked_snapset(oid, op)) {
    return;
  }

  int r = find_object_context(
    oid, &obc, can_create,
    m->get_flags() & CEPH_OSD_FLAG_MAP_SNAP_CLONE,
    &missing_oid);

  if (r == -EAGAIN) {
    // If we're not the primary of this OSD, and we have
    // CEPH_OSD_FLAG_LOCALIZE_READS set, we just return -EAGAIN. Otherwise,
    // we have to wait for the object.
    if (is_primary() ||
	(!(m->get_flags() & CEPH_OSD_FLAG_BALANCE_READS) &&
	 !(m->get_flags() & CEPH_OSD_FLAG_LOCALIZE_READS))) {
      // missing the specific snap we need; requeue and wait.
      assert(!op->may_write()); // only happens on a read/cache
      wait_for_unreadable_object(missing_oid, op);
      return;
    }
  } else if (r == 0) {
    if (is_unreadable_object(obc->obs.oi.soid)) {
      dout(10) << __func__ << ": clone " << obc->obs.oi.soid
	       << " is unreadable, waiting" << dendl;
      wait_for_unreadable_object(obc->obs.oi.soid, op);
      return;
    }

    // degraded object?  (the check above was for head; this could be a clone)
    if (write_ordered &&
	obc->obs.oi.soid.snap != CEPH_NOSNAP &&
	is_degraded_object(obc->obs.oi.soid)) {
      dout(10) << __func__ << ": clone " << obc->obs.oi.soid
	       << " is degraded, waiting" << dendl;
      wait_for_degraded_object(obc->obs.oi.soid, op);
      return;
    }
  }

  bool in_hit_set = false;
  if (hit_set) {
    if (missing_oid != hobject_t() && hit_set->contains(missing_oid))
      in_hit_set = true;
    hit_set->insert(oid);
    if (hit_set->is_full() ||
	hit_set_start_stamp + pool.info.hit_set_period <= m->get_recv_stamp()) {
      hit_set_persist();
    }
  }

  if (agent_state) {
    agent_choose_mode();
  }

  if ((m->get_flags() & CEPH_OSD_FLAG_IGNORE_CACHE) == 0 &&
      maybe_handle_cache(op, write_ordered, obc, r, missing_oid, false, in_hit_set))
    return;

  if (r) {
    osd->reply_op_error(op, r);
    return;
  }

  // make sure locator is consistent
  object_locator_t oloc(obc->obs.oi.soid);
  if (m->get_object_locator() != oloc) {
    dout(10) << " provided locator " << m->get_object_locator() 
	     << " != object's " << obc->obs.oi.soid << dendl;
    osd->clog->warn() << "bad locator " << m->get_object_locator() 
		     << " on object " << oloc
		     << " op " << *m << "\n";
  }

  // io blocked on obc?
  if (obc->is_blocked() &&
      (m->get_flags() & CEPH_OSD_FLAG_FLUSH) == 0) {
    wait_for_blocked_object(obc->obs.oi.soid, op);
    return;
  }

  dout(25) << __func__ << " oi " << obc->obs.oi << dendl;

  // are writes blocked by another object?
  if (obc->blocked_by) {
    dout(10) << "do_op writes for " << obc->obs.oi.soid << " blocked by "
	     << obc->blocked_by->obs.oi.soid << dendl;
    wait_for_degraded_object(obc->blocked_by->obs.oi.soid, op);
    return;
  }

  // src_oids
  map<hobject_t,ObjectContextRef> src_obc;
  for (vector<OSDOp>::iterator p = m->ops.begin(); p != m->ops.end(); ++p) {
    OSDOp& osd_op = *p;

    // make sure LIST_SNAPS is on CEPH_SNAPDIR and nothing else
    if (osd_op.op.op == CEPH_OSD_OP_LIST_SNAPS &&
	m->get_snapid() != CEPH_SNAPDIR) {
      dout(10) << "LIST_SNAPS with incorrect context" << dendl;
      osd->reply_op_error(op, -EINVAL);
      return;
    }

    if (!ceph_osd_op_type_multi(osd_op.op.op))
      continue;
    if (osd_op.soid.oid.name.length()) {
      object_locator_t src_oloc;
      get_src_oloc(m->get_oid(), m->get_object_locator(), src_oloc);
      hobject_t src_oid(osd_op.soid, src_oloc.key, m->get_pg().ps(),
			info.pgid.pool(), m->get_object_locator().nspace);
      if (!src_obc.count(src_oid)) {
	ObjectContextRef sobc;
	hobject_t wait_oid;
	int r;

	if (src_oid.is_head() && is_missing_object(src_oid)) {
	  wait_for_unreadable_object(src_oid, op);
	} else if ((r = find_object_context(
		      src_oid, &sobc, false, false,
		      &wait_oid)) == -EAGAIN) {
	  // missing the specific snap we need; requeue and wait.
	  wait_for_unreadable_object(wait_oid, op);
	} else if (r) {
	  if (!maybe_handle_cache(op, write_ordered, sobc, r, wait_oid, true))
	    osd->reply_op_error(op, r);
	} else if (sobc->obs.oi.is_whiteout()) {
	  osd->reply_op_error(op, -ENOENT);
	} else {
	  if (sobc->obs.oi.soid.get_key() != obc->obs.oi.soid.get_key() &&
		   sobc->obs.oi.soid.get_key() != obc->obs.oi.soid.oid.name &&
		   sobc->obs.oi.soid.oid.name != obc->obs.oi.soid.get_key()) {
	    dout(1) << " src_oid " << sobc->obs.oi.soid << " != "
		  << obc->obs.oi.soid << dendl;
	    osd->reply_op_error(op, -EINVAL);
	  } else if (is_degraded_object(sobc->obs.oi.soid) ||
		   (check_src_targ(sobc->obs.oi.soid, obc->obs.oi.soid))) {
	    if (is_degraded_object(sobc->obs.oi.soid)) {
	      wait_for_degraded_object(sobc->obs.oi.soid, op);
	    } else {
	      waiting_for_degraded_object[sobc->obs.oi.soid].push_back(op);
	      op->mark_delayed("waiting for degraded object");
	    }
	    dout(10) << " writes for " << obc->obs.oi.soid << " now blocked by "
		     << sobc->obs.oi.soid << dendl;
	    obc->blocked_by = sobc;
	    sobc->blocking.insert(obc);
	  } else {
	    dout(10) << " src_oid " << src_oid << " obc " << src_obc << dendl;
	    src_obc[src_oid] = sobc;
	    continue;
	  }
	}
	// Error cleanup below
      } else {
	continue;
      }
      // Error cleanup below
    } else {
      dout(10) << "no src oid specified for multi op " << osd_op << dendl;
      osd->reply_op_error(op, -EINVAL);
    }
    return;
  }

  // any SNAPDIR op needs to have all clones present.  treat them as
  // src_obc's so that we track references properly and clean up later.
  if (m->get_snapid() == CEPH_SNAPDIR) {
    for (vector<snapid_t>::iterator p = obc->ssc->snapset.clones.begin();
	 p != obc->ssc->snapset.clones.end();
	 ++p) {
      hobject_t clone_oid = obc->obs.oi.soid;
      clone_oid.snap = *p;
      if (!src_obc.count(clone_oid)) {
	if (is_unreadable_object(clone_oid)) {
	  wait_for_unreadable_object(clone_oid, op);
	  return;
	}

	ObjectContextRef sobc = get_object_context(clone_oid, false);
	if (!sobc) {
	  if (!maybe_handle_cache(op, write_ordered, sobc, -ENOENT, clone_oid, true))
	    osd->reply_op_error(op, -ENOENT);
	  return;
	} else {
	  dout(10) << " clone_oid " << clone_oid << " obc " << sobc << dendl;
	  src_obc[clone_oid] = sobc;
	  continue;
	}
	assert(0); // unreachable
      } else {
	continue;
      }
    }
  }

  OpContext *ctx = new OpContext(op, m->get_reqid(), m->ops, obc, this);
  ctx->op_t = pgbackend->get_transaction();

  if (!obc->obs.exists)
    ctx->snapset_obc = get_object_context(obc->obs.oi.soid.get_snapdir(), false);

  if (m->get_flags() & CEPH_OSD_FLAG_SKIPRWLOCKS) {
    dout(20) << __func__ << ": skipping rw locks" << dendl;
  } else if (m->get_flags() & CEPH_OSD_FLAG_FLUSH) {
    dout(20) << __func__ << ": part of flush, will ignore write lock" << dendl;

    // verify there is in fact a flush in progress
    // FIXME: we could make this a stronger test.
    map<hobject_t,FlushOpRef>::iterator p = flush_ops.find(obc->obs.oi.soid);
    if (p == flush_ops.end()) {
      dout(10) << __func__ << " no flush in progress, aborting" << dendl;
      reply_ctx(ctx, -EINVAL);
      return;
    }
  } else if (!get_rw_locks(ctx)) {
    dout(20) << __func__ << " waiting for rw locks " << dendl;
    op->mark_delayed("waiting for rw locks");
    close_op_ctx(ctx, -EBUSY);
    return;
  }

  if (m->get_flags() & CEPH_OSD_FLAG_IGNORE_CACHE) {
    ctx->ignore_cache = true;
  }

  if ((op->may_read()) && (obc->obs.oi.is_lost())) {
    // This object is lost. Reading from it returns an error.
    dout(20) << __func__ << ": object " << obc->obs.oi.soid
	     << " is lost" << dendl;
    reply_ctx(ctx, -ENFILE);
    return;
  }
  if (!op->may_write() &&
      !op->may_cache() &&
      (!obc->obs.exists ||
       ((m->get_snapid() != CEPH_SNAPDIR) &&
	obc->obs.oi.is_whiteout()))) {
    reply_ctx(ctx, -ENOENT);
    return;
  }

  op->mark_started();
  ctx->src_obc = src_obc;

  execute_ctx(ctx);
}

bool ReplicatedPG::maybe_handle_cache(OpRequestRef op,
				      bool write_ordered,
				      ObjectContextRef obc,
                                      int r, const hobject_t& missing_oid,
				      bool must_promote,
				      bool in_hit_set)
{
  // return quickly if caching is not enabled
  if (pool.info.cache_mode == pg_pool_t::CACHEMODE_NONE)
    return false;

  if (obc)
    dout(25) << __func__ << " " << obc->obs.oi << " "
	     << (obc->obs.exists ? "exists" : "DNE")
	     << " missing_oid " << missing_oid
	     << dendl;
  else
    dout(25) << __func__ << " (no obc)"
	     << " missing_oid " << missing_oid
	     << dendl;

  // if it is write-ordered and blocked, stop now
  if (obc.get() && obc->is_blocked() && write_ordered) {
    // we're already doing something with this object
    dout(20) << __func__ << " blocked on " << obc->obs.oi.soid << dendl;
    return false;
  }

  if (r == -ENOENT && missing_oid == hobject_t()) {
    // we know this object is logically absent (e.g., an undefined clone)
    return false;
  }

  if (obc.get() && obc->obs.exists) {
    return false;
  }

  MOSDOp *m = static_cast<MOSDOp*>(op->get_req());
  const object_locator_t& oloc = m->get_object_locator();

  if (must_promote || op->need_promote()) {
    promote_object(obc, missing_oid, oloc, op);
    return true;
  }

  switch (pool.info.cache_mode) {
  case pg_pool_t::CACHEMODE_WRITEBACK:
    if (agent_state &&
	agent_state->evict_mode == TierAgentState::EVICT_MODE_FULL) {
      if (!op->may_write() && !op->may_cache() && !write_ordered) {
	dout(20) << __func__ << " cache pool full, proxying read" << dendl;
	do_proxy_read(op);
	return true;
      }
      dout(20) << __func__ << " cache pool full, waiting" << dendl;
      waiting_for_cache_not_full.push_back(op);
      return true;
    }
    if (can_skip_promote(op)) {
      return false;
    }
    if (op->may_write() || write_ordered || !hit_set) {
      promote_object(obc, missing_oid, oloc, op);
      return true;
    }

    // Always proxy
    do_proxy_read(op);

    // Avoid duplicate promotion
    if (obc.get() && obc->is_blocked()) {
      return true;
    }

    // Promote too?
    switch (pool.info.min_read_recency_for_promote) {
    case 0:
      promote_object(obc, missing_oid, oloc, OpRequestRef());
      break;
    case 1:
      // Check if in the current hit set
      if (in_hit_set) {
	promote_object(obc, missing_oid, oloc, OpRequestRef());
      }
      break;
    default:
      if (in_hit_set) {
	promote_object(obc, missing_oid, oloc, OpRequestRef());
      } else {
	// Check if in other hit sets
	map<time_t,HitSetRef>::iterator itor;
	bool in_other_hit_sets = false;
	for (itor = agent_state->hit_set_map.begin(); itor != agent_state->hit_set_map.end(); ++itor) {
	  if (itor->second->contains(missing_oid)) {
	    in_other_hit_sets = true;
	    break;
	  }
	}
	if (in_other_hit_sets) {
	  promote_object(obc, missing_oid, oloc, OpRequestRef());
	}
      }
      break;
    }
    return true;

  case pg_pool_t::CACHEMODE_FORWARD:
    do_cache_redirect(op);
    return true;

  case pg_pool_t::CACHEMODE_READONLY:
    // TODO: clean this case up
    if (!obc.get() && r == -ENOENT) {
      // we don't have the object and op's a read
      promote_object(obc, missing_oid, oloc, op);
      return true;
    }
    if (!r) { // it must be a write
      do_cache_redirect(op);
      return true;
    }
    // crap, there was a failure of some kind
    return false;

  case pg_pool_t::CACHEMODE_READFORWARD:
    // Do writeback to the cache tier for writes
    if (op->may_write() || write_ordered) {
      if (agent_state &&
	  agent_state->evict_mode == TierAgentState::EVICT_MODE_FULL) {
	dout(20) << __func__ << " cache pool full, waiting" << dendl;
	waiting_for_cache_not_full.push_back(op);
	return true;
      }
      if (can_skip_promote(op)) {
	return false;
      }
      promote_object(obc, missing_oid, oloc, op);
      return true;
    }

    // If it is a read, we can read, we need to forward it
    do_cache_redirect(op);
    return true;

  case pg_pool_t::CACHEMODE_READPROXY:
    // Do writeback to the cache tier for writes
    if (op->may_write() || write_ordered) {
      if (agent_state &&
	  agent_state->evict_mode == TierAgentState::EVICT_MODE_FULL) {
	dout(20) << __func__ << " cache pool full, waiting" << dendl;
	waiting_for_cache_not_full.push_back(op);
	return true;
      }
      if (can_skip_promote(op)) {
	return false;
      }
      promote_object(obc, missing_oid, oloc, op);
      return true;
    }

    // If it is a read, we can read, we need to proxy it
    do_proxy_read(op);
    return true;

  default:
    assert(0 == "unrecognized cache_mode");
  }
  return false;
}

bool ReplicatedPG::can_skip_promote(OpRequestRef op)
{
  MOSDOp *m = static_cast<MOSDOp*>(op->get_req());
  if (m->ops.empty())
    return false;
  // if we get a delete with FAILOK we can skip promote.  without
  // FAILOK we still need to promote (or do something smarter) to
  // determine whether to return ENOENT or 0.
  if (m->ops[0].op.op == CEPH_OSD_OP_DELETE &&
      (m->ops[0].op.flags & CEPH_OSD_OP_FLAG_FAILOK))
    return true;
  return false;
}

void ReplicatedPG::do_cache_redirect(OpRequestRef op)
{
  MOSDOp *m = static_cast<MOSDOp*>(op->get_req());
  int flags = m->get_flags() & (CEPH_OSD_FLAG_ACK|CEPH_OSD_FLAG_ONDISK);
  MOSDOpReply *reply = new MOSDOpReply(m, -ENOENT,
				       get_osdmap()->get_epoch(), flags, false);
  request_redirect_t redir(m->get_object_locator(), pool.info.tier_of);
  reply->set_redirect(redir);
  dout(10) << "sending redirect to pool " << pool.info.tier_of << " for op "
	   << op << dendl;
  m->get_connection()->send_message(reply);
  return;
}

struct C_ProxyRead : public Context {
  ReplicatedPGRef pg;
  hobject_t oid;
  epoch_t last_peering_reset;
  ceph_tid_t tid;
  ReplicatedPG::ProxyReadOpRef prdop;
  C_ProxyRead(ReplicatedPG *p, hobject_t o, epoch_t lpr,
	     const ReplicatedPG::ProxyReadOpRef& prd)
    : pg(p), oid(o), last_peering_reset(lpr),
      tid(0), prdop(prd)
  {}
  void finish(int r) {
    if (prdop->canceled)
      return;
    pg->lock();
    if (prdop->canceled)
      return;
    if (last_peering_reset == pg->get_last_peering_reset()) {
      pg->finish_proxy_read(oid, tid, r);
    }
    pg->unlock();
  }
};

void ReplicatedPG::do_proxy_read(OpRequestRef op)
{
  MOSDOp *m = static_cast<MOSDOp*>(op->get_req());
  object_locator_t oloc(m->get_object_locator());
  oloc.pool = pool.info.tier_of;

  hobject_t soid(m->get_oid(),
		 m->get_object_locator().key,
		 m->get_snapid(),
		 m->get_pg().ps(),
		 m->get_object_locator().get_pool(),
		 m->get_object_locator().nspace);
  unsigned flags = CEPH_OSD_FLAG_IGNORE_CACHE | CEPH_OSD_FLAG_IGNORE_OVERLAY;
  dout(10) << __func__ << " Start proxy read for " << *m << dendl;

  ProxyReadOpRef prdop(new ProxyReadOp(op, soid, m->ops));

  ObjectOperation obj_op;
  obj_op.dup(prdop->ops);

  C_ProxyRead *fin = new C_ProxyRead(this, soid, get_last_peering_reset(),
				     prdop);
  ceph_tid_t tid = osd->objecter->read(
    soid.oid, oloc, obj_op,
    m->get_snapid(), NULL,
    flags, new C_OnFinisher(fin, &osd->objecter_finisher),
    &prdop->user_version,
    &prdop->data_offset);
  fin->tid = tid;
  prdop->objecter_tid = tid;
  proxyread_ops[tid] = prdop;
  in_progress_proxy_reads[soid].push_back(op);
}

void ReplicatedPG::finish_proxy_read(hobject_t oid, ceph_tid_t tid, int r)
{
  dout(10) << __func__ << " " << oid << " tid " << tid
	   << " " << cpp_strerror(r) << dendl;

  map<ceph_tid_t, ProxyReadOpRef>::iterator p = proxyread_ops.find(tid);
  if (p == proxyread_ops.end()) {
    dout(10) << __func__ << " no proxyread_op found" << dendl;
    return;
  }
  ProxyReadOpRef prdop = p->second;
  if (tid != prdop->objecter_tid) {
    dout(10) << __func__ << " tid " << tid << " != prdop " << prdop
	     << " tid " << prdop->objecter_tid << dendl;
    return;
  }
  if (oid != prdop->soid) {
    dout(10) << __func__ << " oid " << oid << " != prdop " << prdop
	     << " soid " << prdop->soid << dendl;
    return;
  }
  proxyread_ops.erase(tid);

  map<hobject_t, list<OpRequestRef> >::iterator q = in_progress_proxy_reads.find(oid);
  if (q == in_progress_proxy_reads.end()) {
    dout(10) << __func__ << " no in_progress_proxy_reads found" << dendl;
    return;
  }
  assert(q->second.size());
  OpRequestRef op = q->second.front();
  assert(op == prdop->op);
  q->second.pop_front();
  if (q->second.size() == 0) {
    in_progress_proxy_reads.erase(oid);
  }

  MOSDOp *m = static_cast<MOSDOp*>(op->get_req());
  OpContext *ctx = new OpContext(op, m->get_reqid(), prdop->ops, this);
  ctx->reply = new MOSDOpReply(m, 0, get_osdmap()->get_epoch(), 0, false);
  ctx->user_at_version = prdop->user_version;
  ctx->data_off = prdop->data_offset;
  complete_read_ctx(r, ctx);
}

void ReplicatedPG::kick_proxy_read_blocked(hobject_t& soid)
{
  map<hobject_t, list<OpRequestRef> >::iterator p = in_progress_proxy_reads.find(soid);
  if (p == in_progress_proxy_reads.end())
    return;

  list<OpRequestRef>& ls = p->second;
  dout(10) << __func__ << " " << soid << " requeuing " << ls.size() << " requests" << dendl;
  requeue_ops(ls);
  in_progress_proxy_reads.erase(p);
}

void ReplicatedPG::cancel_proxy_read(ProxyReadOpRef prdop)
{
  dout(10) << __func__ << " " << prdop->soid << dendl;
  prdop->canceled = true;

  // cancel objecter op, if we can
  if (prdop->objecter_tid) {
    osd->objecter->op_cancel(prdop->objecter_tid, -ECANCELED);
    proxyread_ops.erase(prdop->objecter_tid);
    prdop->objecter_tid = 0;
  }
}

void ReplicatedPG::cancel_proxy_read_ops(bool requeue)
{
  dout(10) << __func__ << dendl;
  map<ceph_tid_t, ProxyReadOpRef>::iterator p = proxyread_ops.begin();
  while (p != proxyread_ops.end()) {
    cancel_proxy_read((p++)->second);
  }

  if (requeue) {
    map<hobject_t, list<OpRequestRef> >::iterator p =
      in_progress_proxy_reads.begin();
    while (p != in_progress_proxy_reads.end()) {
      list<OpRequestRef>& ls = p->second;
      dout(10) << __func__ << " " << p->first << " requeuing " << ls.size()
	       << " requests" << dendl;
      requeue_ops(ls);
      in_progress_proxy_reads.erase(p++);
    }
  } else {
    in_progress_proxy_reads.clear();
  }
}

class PromoteCallback: public ReplicatedPG::CopyCallback {
  ObjectContextRef obc;
  ReplicatedPG *pg;
public:
  PromoteCallback(ObjectContextRef obc_, ReplicatedPG *pg_)
    : obc(obc_),
      pg(pg_) {}

  virtual void finish(ReplicatedPG::CopyCallbackResults results) {
    ReplicatedPG::CopyResults *results_data = results.get<1>();
    int r = results.get<0>();
    pg->finish_promote(r, results_data, obc);
  }
};

void ReplicatedPG::promote_object(ObjectContextRef obc,
				  const hobject_t& missing_oid,
				  const object_locator_t& oloc,
				  OpRequestRef op)
{
  if (!obc) { // we need to create an ObjectContext
    assert(missing_oid != hobject_t());
    obc = get_object_context(missing_oid, true);
  }
  dout(10) << __func__ << " " << obc->obs.oi.soid << dendl;

  PromoteCallback *cb = new PromoteCallback(obc, this);
  object_locator_t my_oloc = oloc;
  my_oloc.pool = pool.info.tier_of;
  start_copy(cb, obc, obc->obs.oi.soid, my_oloc, 0,
	     CEPH_OSD_COPY_FROM_FLAG_IGNORE_OVERLAY |
	     CEPH_OSD_COPY_FROM_FLAG_IGNORE_CACHE |
	     CEPH_OSD_COPY_FROM_FLAG_MAP_SNAP_CLONE,
	     obc->obs.oi.soid.snap == CEPH_NOSNAP);

  assert(obc->is_blocked());

  if (op)
    wait_for_blocked_object(obc->obs.oi.soid, op);
}

void ReplicatedPG::execute_ctx(OpContext *ctx)
{
  dout(10) << __func__ << " " << ctx << dendl;
  ctx->reset_obs(ctx->obc);
  OpRequestRef op = ctx->op;
  MOSDOp *m = static_cast<MOSDOp*>(op->get_req());
  ObjectContextRef obc = ctx->obc;
  const hobject_t& soid = obc->obs.oi.soid;
  map<hobject_t,ObjectContextRef>& src_obc = ctx->src_obc;

  // this method must be idempotent since we may call it several times
  // before we finally apply the resulting transaction.
  delete ctx->op_t;
  ctx->op_t = pgbackend->get_transaction();

  if (op->may_write() || op->may_cache()) {
    op->mark_started();

    // snap
    if (!(m->get_flags() & CEPH_OSD_FLAG_ENFORCE_SNAPC) &&
	pool.info.is_pool_snaps_mode()) {
      // use pool's snapc
      ctx->snapc = pool.snapc;
    } else {
      // client specified snapc
      ctx->snapc.seq = m->get_snap_seq();
      ctx->snapc.snaps = m->get_snaps();
    }
    if ((m->get_flags() & CEPH_OSD_FLAG_ORDERSNAP) &&
	ctx->snapc.seq < obc->ssc->snapset.seq) {
      dout(10) << " ORDERSNAP flag set and snapc seq " << ctx->snapc.seq
	       << " < snapset seq " << obc->ssc->snapset.seq
	       << " on " << obc->obs.oi.soid << dendl;
      reply_ctx(ctx, -EOLDSNAPC);
      return;
    }

    // version
    ctx->at_version = get_next_version();
    ctx->mtime = m->get_mtime();

    dout(10) << "do_op " << soid << " " << ctx->ops
	     << " ov " << obc->obs.oi.version << " av " << ctx->at_version 
	     << " snapc " << ctx->snapc
	     << " snapset " << obc->ssc->snapset
	     << dendl;  
  } else {
    dout(10) << "do_op " << soid << " " << ctx->ops
	     << " ov " << obc->obs.oi.version
	     << dendl;  
  }

  if (!ctx->user_at_version)
    ctx->user_at_version = obc->obs.oi.user_version;
  dout(30) << __func__ << " user_at_version " << ctx->user_at_version << dendl;

  // note my stats
  utime_t now = ceph_clock_now(cct);

  if (op->may_read()) {
    dout(10) << " taking ondisk_read_lock" << dendl;
    obc->ondisk_read_lock();
  }
  for (map<hobject_t,ObjectContextRef>::iterator p = src_obc.begin(); p != src_obc.end(); ++p) {
    dout(10) << " taking ondisk_read_lock for src " << p->first << dendl;
    p->second->ondisk_read_lock();
  }

  {
#ifdef WITH_LTTNG
    osd_reqid_t reqid = ctx->op->get_reqid();
#endif
    tracepoint(osd, prepare_tx_enter, reqid.name._type,
        reqid.name._num, reqid.tid, reqid.inc);
  }

  int result = prepare_transaction(ctx);

  {
#ifdef WITH_LTTNG
    osd_reqid_t reqid = ctx->op->get_reqid();
#endif
    tracepoint(osd, prepare_tx_exit, reqid.name._type,
        reqid.name._num, reqid.tid, reqid.inc);
  }

  if (op->may_read()) {
    dout(10) << " dropping ondisk_read_lock" << dendl;
    obc->ondisk_read_unlock();
  }
  for (map<hobject_t,ObjectContextRef>::iterator p = src_obc.begin(); p != src_obc.end(); ++p) {
    dout(10) << " dropping ondisk_read_lock for src " << p->first << dendl;
    p->second->ondisk_read_unlock();
  }

  if (result == -EINPROGRESS) {
    // come back later.
    return;
  }

  if (result == -EAGAIN) {
    // clean up after the ctx
    close_op_ctx(ctx, result);
    return;
  }

  // check for full
  if (ctx->delta_stats.num_bytes > 0 &&
      pool.info.get_flags() & pg_pool_t::FLAG_FULL) {
    reply_ctx(ctx, -ENOSPC);
    return;
  }

  bool successful_write = !ctx->op_t->empty() && op->may_write() && result >= 0;
  // prepare the reply
  ctx->reply = new MOSDOpReply(m, 0, get_osdmap()->get_epoch(), 0,
			       successful_write);

  // Write operations aren't allowed to return a data payload because
  // we can't do so reliably. If the client has to resend the request
  // and it has already been applied, we will return 0 with no
  // payload.  Non-deterministic behavior is no good.  However, it is
  // possible to construct an operation that does a read, does a guard
  // check (e.g., CMPXATTR), and then a write.  Then we either succeed
  // with the write, or return a CMPXATTR and the read value.
  if (successful_write) {
    // write.  normalize the result code.
    dout(20) << " zeroing write result code " << result << dendl;
    result = 0;
  }
  ctx->reply->set_result(result);

  // read or error?
  if (ctx->op_t->empty() || result < 0) {
    // finish side-effects
    if (result == 0)
      do_osd_op_effects(ctx, m->get_connection());

    if (ctx->pending_async_reads.empty()) {
      complete_read_ctx(result, ctx);
    } else {
      in_progress_async_reads.push_back(make_pair(op, ctx));
      ctx->start_async_reads(this);
    }

    return;
  }

  ctx->reply->set_reply_versions(ctx->at_version, ctx->user_at_version);

  assert(op->may_write() || op->may_cache());

  // trim log?
  calc_trim_to();

  // verify that we are doing this in order?
  if (cct->_conf->osd_debug_op_order && m->get_source().is_client() &&
      !pool.info.is_tier() && !pool.info.has_tiers()) {
    map<client_t,ceph_tid_t>& cm = debug_op_order[obc->obs.oi.soid];
    ceph_tid_t t = m->get_tid();
    client_t n = m->get_source().num();
    map<client_t,ceph_tid_t>::iterator p = cm.find(n);
    if (p == cm.end()) {
      dout(20) << " op order client." << n << " tid " << t << " (first)" << dendl;
      cm[n] = t;
    } else {
      dout(20) << " op order client." << n << " tid " << t << " last was " << p->second << dendl;
      if (p->second > t) {
	derr << "bad op order, already applied " << p->second << " > this " << t << dendl;
	assert(0 == "out of order op");
      }
      p->second = t;
    }
  }

  // issue replica writes
  ceph_tid_t rep_tid = osd->get_tid();
  RepGather *repop = new_repop(ctx, obc, rep_tid);  // new repop claims our obc, src_obc refs
  // note: repop now owns ctx AND ctx->op

  repop->src_obc.swap(src_obc); // and src_obc.

  issue_repop(repop, now);

  eval_repop(repop);
  repop->put();
}

void ReplicatedPG::reply_ctx(OpContext *ctx, int r)
{
  if (ctx->op)
    osd->reply_op_error(ctx->op, r);
  close_op_ctx(ctx, r);
}

void ReplicatedPG::reply_ctx(OpContext *ctx, int r, eversion_t v, version_t uv)
{
  if (ctx->op)
    osd->reply_op_error(ctx->op, r, v, uv);
  close_op_ctx(ctx, r);
}

void ReplicatedPG::log_op_stats(OpContext *ctx)
{
  OpRequestRef op = ctx->op;
  MOSDOp *m = static_cast<MOSDOp*>(op->get_req());

  utime_t now = ceph_clock_now(cct);
  utime_t latency = now;
  latency -= ctx->op->get_req()->get_recv_stamp();
  utime_t process_latency = now;
  process_latency -= ctx->op->get_dequeued_time();

  utime_t rlatency;
  if (ctx->readable_stamp != utime_t()) {
    rlatency = ctx->readable_stamp;
    rlatency -= ctx->op->get_req()->get_recv_stamp();
  }

  uint64_t inb = ctx->bytes_written;
  uint64_t outb = ctx->bytes_read;

  osd->logger->inc(l_osd_op);

  osd->logger->inc(l_osd_op_outb, outb);
  osd->logger->inc(l_osd_op_inb, inb);
  osd->logger->tinc(l_osd_op_lat, latency);
  osd->logger->tinc(l_osd_op_process_lat, process_latency);

  if (op->may_read() && op->may_write()) {
    osd->logger->inc(l_osd_op_rw);
    osd->logger->inc(l_osd_op_rw_inb, inb);
    osd->logger->inc(l_osd_op_rw_outb, outb);
    osd->logger->tinc(l_osd_op_rw_lat, latency);
    osd->logger->tinc(l_osd_op_rw_process_lat, process_latency);
    if (rlatency != utime_t())
      osd->logger->tinc(l_osd_op_rw_rlat, rlatency);
  } else if (op->may_read()) {
    osd->logger->inc(l_osd_op_r);
    osd->logger->inc(l_osd_op_r_outb, outb);
    osd->logger->tinc(l_osd_op_r_lat, latency);
    osd->logger->tinc(l_osd_op_r_process_lat, process_latency);
  } else if (op->may_write() || op->may_cache()) {
    osd->logger->inc(l_osd_op_w);
    osd->logger->inc(l_osd_op_w_inb, inb);
    osd->logger->tinc(l_osd_op_w_lat, latency);
    osd->logger->tinc(l_osd_op_w_process_lat, process_latency);
    if (rlatency != utime_t())
      osd->logger->tinc(l_osd_op_w_rlat, rlatency);
  } else
    assert(0);

  dout(15) << "log_op_stats " << *m
	   << " inb " << inb
	   << " outb " << outb
	   << " rlat " << rlatency
	   << " lat " << latency << dendl;
}

void ReplicatedPG::do_sub_op(OpRequestRef op)
{
  MOSDSubOp *m = static_cast<MOSDSubOp*>(op->get_req());
  assert(have_same_or_newer_map(m->map_epoch));
  assert(m->get_type() == MSG_OSD_SUBOP);
  dout(15) << "do_sub_op " << *op->get_req() << dendl;

  OSDOp *first = NULL;
  if (m->ops.size() >= 1) {
    first = &m->ops[0];
  }

  if (!is_peered()) {
    waiting_for_peered.push_back(op);
    op->mark_delayed("waiting for active");
    return;
  }

  if (first) {
    switch (first->op.op) {
    case CEPH_OSD_OP_DELETE:
      sub_op_remove(op);
      return;
    case CEPH_OSD_OP_SCRUB_RESERVE:
      sub_op_scrub_reserve(op);
      return;
    case CEPH_OSD_OP_SCRUB_UNRESERVE:
      sub_op_scrub_unreserve(op);
      return;
    case CEPH_OSD_OP_SCRUB_STOP:
      sub_op_scrub_stop(op);
      return;
    case CEPH_OSD_OP_SCRUB_MAP:
      sub_op_scrub_map(op);
      return;
    }
  }
}

void ReplicatedPG::do_sub_op_reply(OpRequestRef op)
{
  MOSDSubOpReply *r = static_cast<MOSDSubOpReply *>(op->get_req());
  assert(r->get_type() == MSG_OSD_SUBOPREPLY);
  if (r->ops.size() >= 1) {
    OSDOp& first = r->ops[0];
    switch (first.op.op) {
    case CEPH_OSD_OP_SCRUB_RESERVE:
      sub_op_scrub_reserve_reply(op);
      return;
    }
  }
}

void ReplicatedPG::do_scan(
  OpRequestRef op,
  ThreadPool::TPHandle &handle)
{
  MOSDPGScan *m = static_cast<MOSDPGScan*>(op->get_req());
  assert(m->get_type() == MSG_OSD_PG_SCAN);
  dout(10) << "do_scan " << *m << dendl;

  op->mark_started();

  switch (m->op) {
  case MOSDPGScan::OP_SCAN_GET_DIGEST:
    {
      double ratio, full_ratio;
      if (osd->too_full_for_backfill(&ratio, &full_ratio)) {
	dout(1) << __func__ << ": Canceling backfill, current usage is "
		<< ratio << ", which exceeds " << full_ratio << dendl;
	queue_peering_event(
	  CephPeeringEvtRef(
	    new CephPeeringEvt(
	      get_osdmap()->get_epoch(),
	      get_osdmap()->get_epoch(),
	      BackfillTooFull())));
	return;
      }

      BackfillInterval bi;
      bi.begin = m->begin;
      // No need to flush, there won't be any in progress writes occuring
      // past m->begin
      scan_range(
	cct->_conf->osd_backfill_scan_min,
	cct->_conf->osd_backfill_scan_max,
	&bi,
	handle);
      MOSDPGScan *reply = new MOSDPGScan(
	MOSDPGScan::OP_SCAN_DIGEST,
	pg_whoami,
	get_osdmap()->get_epoch(), m->query_epoch,
	spg_t(info.pgid.pgid, get_primary().shard), bi.begin, bi.end);
      ::encode(bi.objects, reply->get_data());
      osd->send_message_osd_cluster(reply, m->get_connection());
    }
    break;

  case MOSDPGScan::OP_SCAN_DIGEST:
    {
      pg_shard_t from = m->from;

      // Check that from is in backfill_targets vector
      assert(is_backfill_targets(from));

      BackfillInterval bi;
      bi.begin = m->begin;
      bi.end = m->end;
      bufferlist::iterator p = m->get_data().begin();
      ::decode(bi.objects, p);

      // handle hobject_t encoding change
      if (bi.objects.size() && bi.objects.begin()->first.pool == -1) {
	map<hobject_t, eversion_t> tmp;
	tmp.swap(bi.objects);
	for (map<hobject_t, eversion_t>::iterator i = tmp.begin();
	     i != tmp.end();
	     ++i) {
	  hobject_t first(i->first);
	  if (!first.is_max() && first.pool == -1)
	    first.pool = info.pgid.pool();
	  bi.objects[first] = i->second;
	}
      }
      peer_backfill_info[from] = bi;

      if (waiting_on_backfill.erase(from)) {
	if (waiting_on_backfill.empty()) {
	  assert(peer_backfill_info.size() == backfill_targets.size());
	  finish_recovery_op(hobject_t::get_max());
	}
      } else {
	// we canceled backfill for a while due to a too full, and this
	// is an extra response from a non-too-full peer
      }
    }
    break;
  }
}

void ReplicatedBackend::_do_push(OpRequestRef op)
{
  MOSDPGPush *m = static_cast<MOSDPGPush *>(op->get_req());
  assert(m->get_type() == MSG_OSD_PG_PUSH);
  pg_shard_t from = m->from;

  vector<PushReplyOp> replies;
  ObjectStore::Transaction *t = new ObjectStore::Transaction;
  for (vector<PushOp>::iterator i = m->pushes.begin();
       i != m->pushes.end();
       ++i) {
    replies.push_back(PushReplyOp());
    handle_push(from, *i, &(replies.back()), t);
  }

  MOSDPGPushReply *reply = new MOSDPGPushReply;
  reply->from = get_parent()->whoami_shard();
  reply->set_priority(m->get_priority());
  reply->pgid = get_info().pgid;
  reply->map_epoch = m->map_epoch;
  reply->replies.swap(replies);
  reply->compute_cost(cct);

  t->register_on_complete(
    new PG_SendMessageOnConn(
      get_parent(), reply, m->get_connection()));

  t->register_on_applied(
    new ObjectStore::C_DeleteTransaction(t));
  get_parent()->queue_transaction(t);
}

struct C_ReplicatedBackend_OnPullComplete : GenContext<ThreadPool::TPHandle&> {
  ReplicatedBackend *bc;
  list<hobject_t> to_continue;
  int priority;
  C_ReplicatedBackend_OnPullComplete(ReplicatedBackend *bc, int priority)
    : bc(bc), priority(priority) {}

  void finish(ThreadPool::TPHandle &handle) {
    ReplicatedBackend::RPGHandle *h = bc->_open_recovery_op();
    for (list<hobject_t>::iterator i =
	   to_continue.begin();
	 i != to_continue.end();
	 ++i) {
      map<hobject_t, ReplicatedBackend::PullInfo>::iterator j =
	bc->pulling.find(*i);
      assert(j != bc->pulling.end());
      if (!bc->start_pushes(*i, j->second.obc, h)) {
	bc->get_parent()->on_global_recover(
	  *i);
      }
      bc->pulling.erase(*i);
      handle.reset_tp_timeout();
    }
    bc->run_recovery_op(h, priority);
  }
};

void ReplicatedBackend::_do_pull_response(OpRequestRef op)
{
  MOSDPGPush *m = static_cast<MOSDPGPush *>(op->get_req());
  assert(m->get_type() == MSG_OSD_PG_PUSH);
  pg_shard_t from = m->from;

  vector<PullOp> replies(1);
  ObjectStore::Transaction *t = new ObjectStore::Transaction;
  list<hobject_t> to_continue;
  for (vector<PushOp>::iterator i = m->pushes.begin();
       i != m->pushes.end();
       ++i) {
    bool more = handle_pull_response(from, *i, &(replies.back()), &to_continue, t);
    if (more)
      replies.push_back(PullOp());
  }
  if (!to_continue.empty()) {
    C_ReplicatedBackend_OnPullComplete *c =
      new C_ReplicatedBackend_OnPullComplete(
	this,
	m->get_priority());
    c->to_continue.swap(to_continue);
    t->register_on_complete(
      new PG_RecoveryQueueAsync(
	get_parent(),
	get_parent()->bless_gencontext(c)));
  }
  replies.erase(replies.end() - 1);

  if (replies.size()) {
    MOSDPGPull *reply = new MOSDPGPull;
    reply->from = parent->whoami_shard();
    reply->set_priority(m->get_priority());
    reply->pgid = get_info().pgid;
    reply->map_epoch = m->map_epoch;
    reply->pulls.swap(replies);
    reply->compute_cost(cct);

    t->register_on_complete(
      new PG_SendMessageOnConn(
	get_parent(), reply, m->get_connection()));
  }

  t->register_on_applied(
    new ObjectStore::C_DeleteTransaction(t));
  get_parent()->queue_transaction(t);
}

void ReplicatedBackend::do_pull(OpRequestRef op)
{
  MOSDPGPull *m = static_cast<MOSDPGPull *>(op->get_req());
  assert(m->get_type() == MSG_OSD_PG_PULL);
  pg_shard_t from = m->from;

  map<pg_shard_t, vector<PushOp> > replies;
  for (vector<PullOp>::iterator i = m->pulls.begin();
       i != m->pulls.end();
       ++i) {
    replies[from].push_back(PushOp());
    handle_pull(from, *i, &(replies[from].back()));
  }
  send_pushes(m->get_priority(), replies);
}

void ReplicatedBackend::do_push_reply(OpRequestRef op)
{
  MOSDPGPushReply *m = static_cast<MOSDPGPushReply *>(op->get_req());
  assert(m->get_type() == MSG_OSD_PG_PUSH_REPLY);
  pg_shard_t from = m->from;

  vector<PushOp> replies(1);
  for (vector<PushReplyOp>::iterator i = m->replies.begin();
       i != m->replies.end();
       ++i) {
    bool more = handle_push_reply(from, *i, &(replies.back()));
    if (more)
      replies.push_back(PushOp());
  }
  replies.erase(replies.end() - 1);

  map<pg_shard_t, vector<PushOp> > _replies;
  _replies[from].swap(replies);
  send_pushes(m->get_priority(), _replies);
}

void ReplicatedPG::do_backfill(OpRequestRef op)
{
  MOSDPGBackfill *m = static_cast<MOSDPGBackfill*>(op->get_req());
  assert(m->get_type() == MSG_OSD_PG_BACKFILL);
  dout(10) << "do_backfill " << *m << dendl;

  op->mark_started();

  switch (m->op) {
  case MOSDPGBackfill::OP_BACKFILL_FINISH:
    {
      assert(cct->_conf->osd_kill_backfill_at != 1);

      MOSDPGBackfill *reply = new MOSDPGBackfill(
	MOSDPGBackfill::OP_BACKFILL_FINISH_ACK,
	get_osdmap()->get_epoch(),
	m->query_epoch,
	spg_t(info.pgid.pgid, primary.shard));
      reply->set_priority(cct->_conf->osd_recovery_op_priority);
      osd->send_message_osd_cluster(reply, m->get_connection());
      queue_peering_event(
	CephPeeringEvtRef(
	  new CephPeeringEvt(
	    get_osdmap()->get_epoch(),
	    get_osdmap()->get_epoch(),
	    RecoveryDone())));
    }
    // fall-thru

  case MOSDPGBackfill::OP_BACKFILL_PROGRESS:
    {
      assert(cct->_conf->osd_kill_backfill_at != 2);

      info.last_backfill = m->last_backfill;
      if (m->compat_stat_sum) {
	info.stats.stats = m->stats.stats; // Previously, we only sent sum
      } else {
	info.stats = m->stats;
      }

      ObjectStore::Transaction *t = new ObjectStore::Transaction;
      dirty_info = true;
      write_if_dirty(*t);
      int tr = osd->store->queue_transaction_and_cleanup(osr.get(), t);
      assert(tr == 0);
    }
    break;

  case MOSDPGBackfill::OP_BACKFILL_FINISH_ACK:
    {
      assert(is_primary());
      assert(cct->_conf->osd_kill_backfill_at != 3);
      finish_recovery_op(hobject_t::get_max());
    }
    break;
  }
}

ReplicatedPG::RepGather *ReplicatedPG::trim_object(const hobject_t &coid)
{
  // load clone info
  bufferlist bl;
  ObjectContextRef obc = get_object_context(coid, false, NULL);
  if (!obc) {
    derr << __func__ << "could not find coid " << coid << dendl;
    assert(0);
  }
  assert(obc->ssc);

  if (!obc->get_snaptrimmer_write()) {
    dout(10) << __func__ << ": Unable to get a wlock on " << coid << dendl;
    return NULL;
  }

  hobject_t snapoid(
    coid.oid, coid.get_key(),
    obc->ssc->snapset.head_exists ? CEPH_NOSNAP:CEPH_SNAPDIR, coid.get_hash(),
    info.pgid.pool(), coid.get_namespace());
  ObjectContextRef snapset_obc = get_object_context(snapoid, false);

  if (!snapset_obc->get_snaptrimmer_write()) {
    dout(10) << __func__ << ": Unable to get a wlock on " << snapoid << dendl;
    list<OpRequestRef> to_wake;
    bool requeue_recovery = false;
    bool requeue_snaptrimmer = false;
    obc->put_write(&to_wake, &requeue_recovery, &requeue_snaptrimmer);
    assert(to_wake.empty());
    assert(!requeue_recovery);
    return NULL;
  }

  object_info_t &coi = obc->obs.oi;
  set<snapid_t> old_snaps(coi.snaps.begin(), coi.snaps.end());
  assert(old_snaps.size());

  SnapSet& snapset = obc->ssc->snapset;

  dout(10) << coid << " old_snaps " << old_snaps
	   << " old snapset " << snapset << dendl;
  assert(snapset.seq);

  RepGather *repop = simple_repop_create(obc);
  OpContext *ctx = repop->ctx;
  ctx->snapset_obc = snapset_obc;
  ctx->lock_to_release = OpContext::W_LOCK;
  ctx->release_snapset_obc = true;
  ctx->at_version = get_next_version();

  PGBackend::PGTransaction *t = ctx->op_t;
  set<snapid_t> new_snaps;
  for (set<snapid_t>::iterator i = old_snaps.begin();
       i != old_snaps.end();
       ++i) {
    if (!pool.info.is_removed_snap(*i))
      new_snaps.insert(*i);
  }

  if (new_snaps.empty()) {
    // remove clone
    dout(10) << coid << " snaps " << old_snaps << " -> "
	     << new_snaps << " ... deleting" << dendl;

    // ...from snapset
    snapid_t last = coid.snap;
    vector<snapid_t>::iterator p;
    for (p = snapset.clones.begin(); p != snapset.clones.end(); ++p)
      if (*p == last)
	break;
    assert(p != snapset.clones.end());
    object_stat_sum_t delta;
    delta.num_bytes -= snapset.get_clone_bytes(last);

    if (p != snapset.clones.begin()) {
      // not the oldest... merge overlap into next older clone
      vector<snapid_t>::iterator n = p - 1;
      hobject_t prev_coid = coid;
      prev_coid.snap = *n;
      bool adjust_prev_bytes = is_present_clone(prev_coid);

      if (adjust_prev_bytes)
	delta.num_bytes -= snapset.get_clone_bytes(*n);

      snapset.clone_overlap[*n].intersection_of(
	snapset.clone_overlap[*p]);

      if (adjust_prev_bytes)
	delta.num_bytes += snapset.get_clone_bytes(*n);
    }
    delta.num_objects--;
    if (coi.is_dirty())
      delta.num_objects_dirty--;
    if (coi.is_omap())
      delta.num_objects_omap--;
    if (coi.is_whiteout()) {
      dout(20) << __func__ << " trimming whiteout on " << coid << dendl;
      delta.num_whiteouts--;
    }
    delta.num_object_clones--;
    info.stats.stats.add(delta);
    obc->obs.exists = false;

    snapset.clones.erase(p);
    snapset.clone_overlap.erase(last);
    snapset.clone_size.erase(last);
	
    ctx->log.push_back(
      pg_log_entry_t(
	pg_log_entry_t::DELETE,
	coid,
	ctx->at_version,
	ctx->obs->oi.version,
	0,
	osd_reqid_t(),
	ctx->mtime)
      );
    if (pool.info.require_rollback()) {
      set<snapid_t> snaps(
	ctx->obc->obs.oi.snaps.begin(),
	ctx->obc->obs.oi.snaps.end());
      ctx->log.back().mod_desc.update_snaps(snaps);
      if (ctx->log.back().mod_desc.rmobject(ctx->at_version.version)) {
	t->stash(coid, ctx->at_version.version);
      } else {
	t->remove(coid);
      }
    } else {
      t->remove(coid);
      ctx->log.back().mod_desc.mark_unrollbackable();
    }
    ctx->at_version.version++;
  } else {
    // save adjusted snaps for this object
    dout(10) << coid << " snaps " << old_snaps
	     << " -> " << new_snaps << dendl;
    coi.snaps = vector<snapid_t>(new_snaps.rbegin(), new_snaps.rend());

    coi.prior_version = coi.version;
    coi.version = ctx->at_version;
    bl.clear();
    ::encode(coi, bl);
    setattr_maybe_cache(ctx->obc, ctx, t, OI_ATTR, bl);

    ctx->log.push_back(
      pg_log_entry_t(
	pg_log_entry_t::MODIFY,
	coid,
	coi.version,
	coi.prior_version,
	0,
	osd_reqid_t(),
	ctx->mtime)
      );
    if (pool.info.require_rollback()) {
      set<string> changing;
      changing.insert(OI_ATTR);
      ctx->obc->fill_in_setattrs(changing, &(ctx->log.back().mod_desc));
      set<snapid_t> snaps(
	ctx->obc->obs.oi.snaps.begin(),
	ctx->obc->obs.oi.snaps.end());
      ctx->log.back().mod_desc.update_snaps(old_snaps);
    } else {
      ctx->log.back().mod_desc.mark_unrollbackable();
    }
    
    ::encode(coi.snaps, ctx->log.back().snaps);
    ctx->at_version.version++;
  }

  // save head snapset
  dout(10) << coid << " new snapset " << snapset << dendl;

  if (snapset.clones.empty() && !snapset.head_exists) {
    dout(10) << coid << " removing " << snapoid << dendl;
    ctx->log.push_back(
      pg_log_entry_t(
	pg_log_entry_t::DELETE,
	snapoid,
	ctx->at_version,
	ctx->snapset_obc->obs.oi.version,
	0,
	osd_reqid_t(),
	ctx->mtime)
      );

    ctx->snapset_obc->obs.exists = false;
    
    if (pool.info.require_rollback()) {
      if (ctx->log.back().mod_desc.rmobject(ctx->at_version.version)) {
	t->stash(snapoid, ctx->at_version.version);
      } else {
	t->remove(snapoid);
      }
    } else {
      t->remove(snapoid);
      ctx->log.back().mod_desc.mark_unrollbackable();
    }
  } else {
    dout(10) << coid << " updating snapset on " << snapoid << dendl;
    ctx->log.push_back(
      pg_log_entry_t(
	pg_log_entry_t::MODIFY,
	snapoid,
	ctx->at_version,
	ctx->snapset_obc->obs.oi.version,
	0,
	osd_reqid_t(),
	ctx->mtime)
      );

    ctx->snapset_obc->obs.oi.prior_version =
      ctx->snapset_obc->obs.oi.version;
    ctx->snapset_obc->obs.oi.version = ctx->at_version;

    bl.clear();
    ::encode(snapset, bl);
    setattr_maybe_cache(ctx->snapset_obc, ctx, t, SS_ATTR, bl);

    bl.clear();
    ::encode(ctx->snapset_obc->obs.oi, bl);
    setattr_maybe_cache(ctx->snapset_obc, ctx, t, OI_ATTR, bl);

    if (pool.info.require_rollback()) {
      set<string> changing;
      changing.insert(OI_ATTR);
      changing.insert(SS_ATTR);
      ctx->snapset_obc->fill_in_setattrs(changing, &(ctx->log.back().mod_desc));
    } else {
      ctx->log.back().mod_desc.mark_unrollbackable();
    }
  }

  return repop;
}

void ReplicatedPG::snap_trimmer()
{
  if (g_conf->osd_snap_trim_sleep > 0) {
    utime_t t;
    t.set_from_double(g_conf->osd_snap_trim_sleep);
    t.sleep();
    lock();
    dout(20) << __func__ << " slept for " << t << dendl;
  } else {
    lock();
  }
  if (deleting) {
    unlock();
    return;
  }
  dout(10) << "snap_trimmer entry" << dendl;
  if (is_primary()) {
    entity_inst_t nobody;
    if (scrubber.active) {
      dout(10) << " scrubbing, will requeue snap_trimmer after" << dendl;
      scrubber.queue_snap_trim = true;
      unlock();
      return;
    }

    dout(10) << "snap_trimmer posting" << dendl;
    snap_trimmer_machine.process_event(SnapTrim());

    if (snap_trimmer_machine.need_share_pg_info) {
      dout(10) << "snap_trimmer share_pg_info" << dendl;
      snap_trimmer_machine.need_share_pg_info = false;
      share_pg_info();
    }
  } else if (is_active() && 
	     last_complete_ondisk.epoch > info.history.last_epoch_started) {
    // replica collection trimming
    snap_trimmer_machine.process_event(SnapTrim());
  }
  unlock();
  return;
}

int ReplicatedPG::do_xattr_cmp_u64(int op, __u64 v1, bufferlist& xattr)
{
  __u64 v2;
  if (xattr.length())
    v2 = atoll(xattr.c_str());
  else
    v2 = 0;

  dout(20) << "do_xattr_cmp_u64 '" << v1 << "' vs '" << v2 << "' op " << op << dendl;

  switch (op) {
  case CEPH_OSD_CMPXATTR_OP_EQ:
    return (v1 == v2);
  case CEPH_OSD_CMPXATTR_OP_NE:
    return (v1 != v2);
  case CEPH_OSD_CMPXATTR_OP_GT:
    return (v1 > v2);
  case CEPH_OSD_CMPXATTR_OP_GTE:
    return (v1 >= v2);
  case CEPH_OSD_CMPXATTR_OP_LT:
    return (v1 < v2);
  case CEPH_OSD_CMPXATTR_OP_LTE:
    return (v1 <= v2);
  default:
    return -EINVAL;
  }
}

int ReplicatedPG::do_xattr_cmp_str(int op, string& v1s, bufferlist& xattr)
{
  string v2s(xattr.c_str(), xattr.length());

  dout(20) << "do_xattr_cmp_str '" << v1s << "' vs '" << v2s << "' op " << op << dendl;

  switch (op) {
  case CEPH_OSD_CMPXATTR_OP_EQ:
    return (v1s.compare(v2s) == 0);
  case CEPH_OSD_CMPXATTR_OP_NE:
    return (v1s.compare(v2s) != 0);
  case CEPH_OSD_CMPXATTR_OP_GT:
    return (v1s.compare(v2s) > 0);
  case CEPH_OSD_CMPXATTR_OP_GTE:
    return (v1s.compare(v2s) >= 0);
  case CEPH_OSD_CMPXATTR_OP_LT:
    return (v1s.compare(v2s) < 0);
  case CEPH_OSD_CMPXATTR_OP_LTE:
    return (v1s.compare(v2s) <= 0);
  default:
    return -EINVAL;
  }
}

// ========================================================================
// low level osd ops

int ReplicatedPG::do_tmap2omap(OpContext *ctx, unsigned flags)
{
  dout(20) << " convert tmap to omap for " << ctx->new_obs.oi.soid << dendl;
  bufferlist header, vals;
  int r = _get_tmap(ctx, &header, &vals);
  if (r < 0) {
    if (r == -ENODATA && (flags & CEPH_OSD_TMAP2OMAP_NULLOK))
      r = 0;
    return r;
  }

  vector<OSDOp> ops(3);

  ops[0].op.op = CEPH_OSD_OP_TRUNCATE;
  ops[0].op.extent.offset = 0;
  ops[0].op.extent.length = 0;

  ops[1].op.op = CEPH_OSD_OP_OMAPSETHEADER;
  ops[1].indata.claim(header);

  ops[2].op.op = CEPH_OSD_OP_OMAPSETVALS;
  ops[2].indata.claim(vals);

  return do_osd_ops(ctx, ops);
}

int ReplicatedPG::do_tmapup_slow(OpContext *ctx, bufferlist::iterator& bp, OSDOp& osd_op,
				    bufferlist& bl)
{
  // decode
  bufferlist header;
  map<string, bufferlist> m;
  if (bl.length()) {
    bufferlist::iterator p = bl.begin();
    ::decode(header, p);
    ::decode(m, p);
    assert(p.end());
  }

  // do the update(s)
  while (!bp.end()) {
    __u8 op;
    string key;
    ::decode(op, bp);

    switch (op) {
    case CEPH_OSD_TMAP_SET: // insert key
      {
	::decode(key, bp);
	bufferlist data;
	::decode(data, bp);
	m[key] = data;
      }
      break;
    case CEPH_OSD_TMAP_RM: // remove key
      ::decode(key, bp);
      if (!m.count(key)) {
	return -ENOENT;
      }
      m.erase(key);
      break;
    case CEPH_OSD_TMAP_RMSLOPPY: // remove key
      ::decode(key, bp);
      m.erase(key);
      break;
    case CEPH_OSD_TMAP_HDR: // update header
      {
	::decode(header, bp);
      }
      break;
    default:
      return -EINVAL;
    }
  }

  // reencode
  bufferlist obl;
  ::encode(header, obl);
  ::encode(m, obl);

  // write it out
  vector<OSDOp> nops(1);
  OSDOp& newop = nops[0];
  newop.op.op = CEPH_OSD_OP_WRITEFULL;
  newop.op.extent.offset = 0;
  newop.op.extent.length = obl.length();
  newop.indata = obl;
  do_osd_ops(ctx, nops);
  osd_op.outdata.claim(newop.outdata);
  return 0;
}

int ReplicatedPG::do_tmapup(OpContext *ctx, bufferlist::iterator& bp, OSDOp& osd_op)
{
  bufferlist::iterator orig_bp = bp;
  int result = 0;
  if (bp.end()) {
    dout(10) << "tmapup is a no-op" << dendl;
  } else {
    // read the whole object
    vector<OSDOp> nops(1);
    OSDOp& newop = nops[0];
    newop.op.op = CEPH_OSD_OP_READ;
    newop.op.extent.offset = 0;
    newop.op.extent.length = 0;
    do_osd_ops(ctx, nops);

    dout(10) << "tmapup read " << newop.outdata.length() << dendl;

    dout(30) << " starting is \n";
    newop.outdata.hexdump(*_dout);
    *_dout << dendl;

    bufferlist::iterator ip = newop.outdata.begin();
    bufferlist obl;

    dout(30) << "the update command is: \n";
    osd_op.indata.hexdump(*_dout);
    *_dout << dendl;

    // header
    bufferlist header;
    __u32 nkeys = 0;
    if (newop.outdata.length()) {
      ::decode(header, ip);
      ::decode(nkeys, ip);
    }
    dout(10) << "tmapup header " << header.length() << dendl;

    if (!bp.end() && *bp == CEPH_OSD_TMAP_HDR) {
      ++bp;
      ::decode(header, bp);
      dout(10) << "tmapup new header " << header.length() << dendl;
    }

    ::encode(header, obl);

    dout(20) << "tmapup initial nkeys " << nkeys << dendl;

    // update keys
    bufferlist newkeydata;
    string nextkey, last_in_key;
    bufferlist nextval;
    bool have_next = false;
    if (!ip.end()) {
      have_next = true;
      ::decode(nextkey, ip);
      ::decode(nextval, ip);
    }
    result = 0;
    while (!bp.end() && !result) {
      __u8 op;
      string key;
      try {
	::decode(op, bp);
	::decode(key, bp);
      }
      catch (buffer::error& e) {
	return -EINVAL;
      }
      if (key < last_in_key) {
	dout(5) << "tmapup warning: key '" << key << "' < previous key '" << last_in_key
		<< "', falling back to an inefficient (unsorted) update" << dendl;
	bp = orig_bp;
	return do_tmapup_slow(ctx, bp, osd_op, newop.outdata);
      }
      last_in_key = key;

      dout(10) << "tmapup op " << (int)op << " key " << key << dendl;
	  
      // skip existing intervening keys
      bool key_exists = false;
      while (have_next && !key_exists) {
	dout(20) << "  (have_next=" << have_next << " nextkey=" << nextkey << ")" << dendl;
	if (nextkey > key)
	  break;
	if (nextkey < key) {
	  // copy untouched.
	  ::encode(nextkey, newkeydata);
	  ::encode(nextval, newkeydata);
	  dout(20) << "  keep " << nextkey << " " << nextval.length() << dendl;
	} else {
	  // don't copy; discard old value.  and stop.
	  dout(20) << "  drop " << nextkey << " " << nextval.length() << dendl;
	  key_exists = true;
	  nkeys--;
	}
	if (!ip.end()) {
	  ::decode(nextkey, ip);
	  ::decode(nextval, ip);
	} else {
	  have_next = false;
	}
      }

      if (op == CEPH_OSD_TMAP_SET) {
	bufferlist val;
	try {
	  ::decode(val, bp);
	}
	catch (buffer::error& e) {
	  return -EINVAL;
	}
	::encode(key, newkeydata);
	::encode(val, newkeydata);
	dout(20) << "   set " << key << " " << val.length() << dendl;
	nkeys++;
      } else if (op == CEPH_OSD_TMAP_CREATE) {
	if (key_exists) {
	  return -EEXIST;
	}
	bufferlist val;
	try {
	  ::decode(val, bp);
	}
	catch (buffer::error& e) {
	  return -EINVAL;
	}
	::encode(key, newkeydata);
	::encode(val, newkeydata);
	dout(20) << "   create " << key << " " << val.length() << dendl;
	nkeys++;
      } else if (op == CEPH_OSD_TMAP_RM) {
	// do nothing.
	if (!key_exists) {
	  return -ENOENT;
	}
      } else if (op == CEPH_OSD_TMAP_RMSLOPPY) {
	// do nothing
      } else {
	dout(10) << "  invalid tmap op " << (int)op << dendl;
	return -EINVAL;
      }
    }

    // copy remaining
    if (have_next) {
      ::encode(nextkey, newkeydata);
      ::encode(nextval, newkeydata);
      dout(20) << "  keep " << nextkey << " " << nextval.length() << dendl;
    }
    if (!ip.end()) {
      bufferlist rest;
      rest.substr_of(newop.outdata, ip.get_off(), newop.outdata.length() - ip.get_off());
      dout(20) << "  keep trailing " << rest.length()
	       << " at " << newkeydata.length() << dendl;
      newkeydata.claim_append(rest);
    }

    // encode final key count + key data
    dout(20) << "tmapup final nkeys " << nkeys << dendl;
    ::encode(nkeys, obl);
    obl.claim_append(newkeydata);

    if (0) {
      dout(30) << " final is \n";
      obl.hexdump(*_dout);
      *_dout << dendl;

      // sanity check
      bufferlist::iterator tp = obl.begin();
      bufferlist h;
      ::decode(h, tp);
      map<string,bufferlist> d;
      ::decode(d, tp);
      assert(tp.end());
      dout(0) << " **** debug sanity check, looks ok ****" << dendl;
    }

    // write it out
    if (!result) {
      dout(20) << "tmapput write " << obl.length() << dendl;
      newop.op.op = CEPH_OSD_OP_WRITEFULL;
      newop.op.extent.offset = 0;
      newop.op.extent.length = obl.length();
      newop.indata = obl;
      do_osd_ops(ctx, nops);
      osd_op.outdata.claim(newop.outdata);
    }
  }
  return result;
}

static int check_offset_and_length(uint64_t offset, uint64_t length, uint64_t max)
{
  if (offset >= max ||
      length > max ||
      offset + length > max)
    return -EFBIG;

  return 0;
}

struct FillInExtent : public Context {
  ceph_le64 *r;
  FillInExtent(ceph_le64 *r) : r(r) {}
  void finish(int _r) {
    if (_r >= 0) {
      *r = _r;
    }
  }
};

template<typename V>
static string list_keys(const map<string, V>& m) {
  string s;
  for (typename map<string, V>::const_iterator itr = m.begin(); itr != m.end(); ++itr) {
    if (!s.empty()) {
      s.push_back(',');
    }
    s.append(itr->first);
  }
  return s;
}

template<typename T>
static string list_entries(const T& m) {
  string s;
  for (typename T::const_iterator itr = m.begin(); itr != m.end(); ++itr) {
    if (!s.empty()) {
      s.push_back(',');
    }
    s.append(*itr);
  }
  return s;
}

int ReplicatedPG::do_osd_ops(OpContext *ctx, vector<OSDOp>& ops)
{
  int result = 0;
  SnapSetContext *ssc = ctx->obc->ssc;
  ObjectState& obs = ctx->new_obs;
  object_info_t& oi = obs.oi;
  const hobject_t& soid = oi.soid;

  bool first_read = true;

  PGBackend::PGTransaction* t = ctx->op_t;

  dout(10) << "do_osd_op " << soid << " " << ops << dendl;

  for (vector<OSDOp>::iterator p = ops.begin(); p != ops.end(); ++p, ctx->current_osd_subop_num++) {
    OSDOp& osd_op = *p;
    ceph_osd_op& op = osd_op.op;

    // TODO: check endianness (__le32 vs uint32_t, etc.)
    // The fields in ceph_osd_op are little-endian (according to the definition in rados.h),
    // but the code in this function seems to treat them as native-endian.  What should the
    // tracepoints do?
    tracepoint(osd, do_osd_op_pre, soid.oid.name.c_str(), soid.snap.val, op.op, ceph_osd_op_name(op.op), op.flags);

    dout(10) << "do_osd_op  " << osd_op << dendl;

    bufferlist::iterator bp = osd_op.indata.begin();

    // user-visible modifcation?
    switch (op.op) {
      // non user-visible modifications
    case CEPH_OSD_OP_WATCH:
    case CEPH_OSD_OP_CACHE_EVICT:
    case CEPH_OSD_OP_CACHE_FLUSH:
    case CEPH_OSD_OP_CACHE_TRY_FLUSH:
    case CEPH_OSD_OP_UNDIRTY:
    case CEPH_OSD_OP_COPY_FROM:  // we handle user_version update explicitly
      break;
    default:
      if (op.op & CEPH_OSD_OP_MODE_WR)
	ctx->user_modify = true;
    }

    ObjectContextRef src_obc;
    if (ceph_osd_op_type_multi(op.op)) {
      MOSDOp *m = static_cast<MOSDOp *>(ctx->op->get_req());
      object_locator_t src_oloc;
      get_src_oloc(soid.oid, m->get_object_locator(), src_oloc);
      hobject_t src_oid(osd_op.soid, src_oloc.key, soid.get_hash(),
			info.pgid.pool(), src_oloc.nspace);
      src_obc = ctx->src_obc[src_oid];
      dout(10) << " src_oid " << src_oid << " obc " << src_obc << dendl;
      assert(src_obc);
    }

    // munge -1 truncate to 0 truncate
    if (ceph_osd_op_uses_extent(op.op) &&
        op.extent.truncate_seq == 1 &&
        op.extent.truncate_size == (-1ULL)) {
      op.extent.truncate_size = 0;
      op.extent.truncate_seq = 0;
    }

    // munge ZERO -> TRUNCATE?  (don't munge to DELETE or we risk hosing attributes)
    if (op.op == CEPH_OSD_OP_ZERO &&
	obs.exists &&
	op.extent.offset < cct->_conf->osd_max_object_size &&
	op.extent.length >= 1 &&
	op.extent.length <= cct->_conf->osd_max_object_size &&
	op.extent.offset + op.extent.length >= oi.size) {
      if (op.extent.offset >= oi.size) {
        // no-op
	goto fail;
      }
      dout(10) << " munging ZERO " << op.extent.offset << "~" << op.extent.length
	       << " -> TRUNCATE " << op.extent.offset << " (old size is " << oi.size << ")" << dendl;
      op.op = CEPH_OSD_OP_TRUNCATE;
    }

    switch (op.op) {
      
      // --- READS ---

    case CEPH_OSD_OP_SYNC_READ:
      if (pool.info.require_rollback()) {
	result = -EOPNOTSUPP;
	break;
      }
      // fall through
    case CEPH_OSD_OP_READ:
      ++ctx->num_read;
      {
	__u32 seq = oi.truncate_seq;
	uint64_t size = oi.size;
	tracepoint(osd, do_osd_op_pre_read, soid.oid.name.c_str(), soid.snap.val, size, seq, op.extent.offset, op.extent.length, op.extent.truncate_size, op.extent.truncate_seq);
	bool trimmed_read = false;
	// are we beyond truncate_size?
	if ( (seq < op.extent.truncate_seq) &&
	     (op.extent.offset + op.extent.length > op.extent.truncate_size) )
	  size = op.extent.truncate_size;

	if (op.extent.offset >= size) {
	  op.extent.length = 0;
	  trimmed_read = true;
	} else if (op.extent.offset + op.extent.length > size) {
	  op.extent.length = size - op.extent.offset;
	  trimmed_read = true;
	}

	// read into a buffer
	bufferlist bl;
	if (trimmed_read && op.extent.length == 0) {
	  // read size was trimmed to zero and it is expected to do nothing
	  // a read operation of 0 bytes does *not* do nothing, this is why
	  // the trimmed_read boolean is needed
	} else if (pool.info.require_rollback()) {
	  ctx->pending_async_reads.push_back(
	    make_pair(
	      boost::make_tuple(op.extent.offset, op.extent.length, op.flags),
	      make_pair(&osd_op.outdata, new FillInExtent(&op.extent.length))));
	  dout(10) << " async_read noted for " << soid << dendl;
	} else {
	  int r = pgbackend->objects_read_sync(
	    soid, op.extent.offset, op.extent.length, op.flags, &osd_op.outdata);
	  if (r >= 0)
	    op.extent.length = r;
	  else {
	    result = r;
	    op.extent.length = 0;
	  }
	  dout(10) << " read got " << r << " / " << op.extent.length
		   << " bytes from obj " << soid << dendl;

	  // whole object?  can we verify the checksum?
	  if (result >= 0 &&
	      op.extent.offset == 0 && op.extent.length == oi.size &&
	      oi.is_data_digest()) {
	    uint32_t crc = osd_op.outdata.crc32c(-1);
	    if (oi.data_digest != crc) {
	      osd->clog->error() << info.pgid << std::hex
				 << " full-object read crc 0x" << crc
				 << " != expected 0x" << oi.data_digest
				 << std::dec << " on " << soid;
	      // FIXME fall back to replica or something?
	      if (g_conf->osd_read_eio_on_bad_digest)
		result = -EIO;
	    }
	  }
	}
	if (first_read) {
	  first_read = false;
	  ctx->data_off = op.extent.offset;
	}
	ctx->delta_stats.num_rd_kb += SHIFT_ROUND_UP(op.extent.length, 10);
	ctx->delta_stats.num_rd++;

      }
      break;

    /* map extents */
    case CEPH_OSD_OP_MAPEXT:
      tracepoint(osd, do_osd_op_pre_mapext, soid.oid.name.c_str(), soid.snap.val, op.extent.offset, op.extent.length);
      if (pool.info.require_rollback()) {
	result = -EOPNOTSUPP;
	break;
      }
      ++ctx->num_read;
      {
	// read into a buffer
	bufferlist bl;
	int r = osd->store->fiemap(coll, soid, op.extent.offset, op.extent.length, bl);
	osd_op.outdata.claim(bl);
	if (r < 0)
	  result = r;
	else
	  ctx->delta_stats.num_rd_kb += SHIFT_ROUND_UP(bl.length(), 10);
	ctx->delta_stats.num_rd++;
	dout(10) << " map_extents done on object " << soid << dendl;
      }
      break;

    /* map extents */
    case CEPH_OSD_OP_SPARSE_READ:
      tracepoint(osd, do_osd_op_pre_sparse_read, soid.oid.name.c_str(), soid.snap.val, oi.size, oi.truncate_seq, op.extent.offset, op.extent.length, op.extent.truncate_size, op.extent.truncate_seq);
      if (pool.info.require_rollback()) {
	result = -EOPNOTSUPP;
	break;
      }
      ++ctx->num_read;
      {
        if (op.extent.truncate_seq) {
          dout(0) << "sparse_read does not support truncation sequence " << dendl;
          result = -EINVAL;
          break;
        }
	// read into a buffer
	bufferlist bl;
        int total_read = 0;
	int r = osd->store->fiemap(coll, soid, op.extent.offset, op.extent.length, bl);
	if (r < 0)  {
	  result = r;
          break;
	}
        map<uint64_t, uint64_t> m;
        bufferlist::iterator iter = bl.begin();
        ::decode(m, iter);
        map<uint64_t, uint64_t>::iterator miter;
        bufferlist data_bl;
	uint64_t last = op.extent.offset;
        for (miter = m.begin(); miter != m.end(); ++miter) {
	  // verify hole?
	  if (cct->_conf->osd_verify_sparse_read_holes &&
	      last < miter->first) {
	    bufferlist t;
	    uint64_t len = miter->first - last;
	    r = pgbackend->objects_read_sync(soid, last, len, op.flags, &t);
	    if (!t.is_zero()) {
	      osd->clog->error() << coll << " " << soid << " sparse-read found data in hole "
				<< last << "~" << len << "\n";
	    }
	  }

          bufferlist tmpbl;
	  r = pgbackend->objects_read_sync(soid, miter->first, miter->second, op.flags, &tmpbl);
          if (r < 0)
            break;

          if (r < (int)miter->second) /* this is usually happen when we get extent that exceeds the actual file size */
            miter->second = r;
          total_read += r;
          dout(10) << "sparse-read " << miter->first << "@" << miter->second << dendl;
	  data_bl.claim_append(tmpbl);
	  last = miter->first + r;
        }

	// verify trailing hole?
	if (cct->_conf->osd_verify_sparse_read_holes) {
	  uint64_t end = MIN(op.extent.offset + op.extent.length, oi.size);
	  if (last < end) {
	    bufferlist t;
	    uint64_t len = end - last;
	    r = pgbackend->objects_read_sync(soid, last, len, op.flags, &t);
	    if (!t.is_zero()) {
	      osd->clog->error() << coll << " " << soid << " sparse-read found data in hole "
				<< last << "~" << len << "\n";
	    }
	  }
	}

        if (r < 0) {
          result = r;
          break;
        }

        op.extent.length = total_read;

        ::encode(m, osd_op.outdata);
        ::encode(data_bl, osd_op.outdata);

	ctx->delta_stats.num_rd_kb += SHIFT_ROUND_UP(op.extent.length, 10);
	ctx->delta_stats.num_rd++;

	dout(10) << " sparse_read got " << total_read << " bytes from object " << soid << dendl;
      }
      break;

    case CEPH_OSD_OP_CALL:
      {
	string cname, mname;
	bufferlist indata;
	try {
	  bp.copy(op.cls.class_len, cname);
	  bp.copy(op.cls.method_len, mname);
	  bp.copy(op.cls.indata_len, indata);
	} catch (buffer::error& e) {
	  dout(10) << "call unable to decode class + method + indata" << dendl;
	  dout(30) << "in dump: ";
	  osd_op.indata.hexdump(*_dout);
	  *_dout << dendl;
	  result = -EINVAL;
	  tracepoint(osd, do_osd_op_pre_call, soid.oid.name.c_str(), soid.snap.val, "???", "???");
	  break;
	}
	tracepoint(osd, do_osd_op_pre_call, soid.oid.name.c_str(), soid.snap.val, cname.c_str(), mname.c_str());

	ClassHandler::ClassData *cls;
	result = osd->class_handler->open_class(cname, &cls);
	assert(result == 0);   // init_op_flags() already verified this works.

	ClassHandler::ClassMethod *method = cls->get_method(mname.c_str());
	if (!method) {
	  dout(10) << "call method " << cname << "." << mname << " does not exist" << dendl;
	  result = -EOPNOTSUPP;
	  break;
	}

	int flags = method->get_flags();
	if (flags & CLS_METHOD_WR)
	  ctx->user_modify = true;

	bufferlist outdata;
	dout(10) << "call method " << cname << "." << mname << dendl;
	int prev_rd = ctx->num_read;
	int prev_wr = ctx->num_write;
	result = method->exec((cls_method_context_t)&ctx, indata, outdata);

	if (ctx->num_read > prev_rd && !(flags & CLS_METHOD_RD)) {
	  derr << "method " << cname << "." << mname << " tried to read object but is not marked RD" << dendl;
	  result = -EIO;
	  break;
	}
	if (ctx->num_write > prev_wr && !(flags & CLS_METHOD_WR)) {
	  derr << "method " << cname << "." << mname << " tried to update object but is not marked WR" << dendl;
	  result = -EIO;
	  break;
	}

	dout(10) << "method called response length=" << outdata.length() << dendl;
	op.extent.length = outdata.length();
	osd_op.outdata.claim_append(outdata);
	dout(30) << "out dump: ";
	osd_op.outdata.hexdump(*_dout);
	*_dout << dendl;
      }
      break;

    case CEPH_OSD_OP_STAT:
      // note: stat does not require RD
      {
	tracepoint(osd, do_osd_op_pre_stat, soid.oid.name.c_str(), soid.snap.val);

	if (obs.exists && !oi.is_whiteout()) {
	  ::encode(oi.size, osd_op.outdata);
	  ::encode(oi.mtime, osd_op.outdata);
	  dout(10) << "stat oi has " << oi.size << " " << oi.mtime << dendl;
	} else {
	  result = -ENOENT;
	  dout(10) << "stat oi object does not exist" << dendl;
	}

	ctx->delta_stats.num_rd++;
      }
      break;

    case CEPH_OSD_OP_ISDIRTY:
      ++ctx->num_read;
      {
	tracepoint(osd, do_osd_op_pre_isdirty, soid.oid.name.c_str(), soid.snap.val);
	bool is_dirty = obs.oi.is_dirty();
	::encode(is_dirty, osd_op.outdata);
	ctx->delta_stats.num_rd++;
	result = 0;
      }
      break;

    case CEPH_OSD_OP_UNDIRTY:
      ++ctx->num_write;
      {
	tracepoint(osd, do_osd_op_pre_undirty, soid.oid.name.c_str(), soid.snap.val);
	if (oi.is_dirty()) {
	  ctx->undirty = true;  // see make_writeable()
	  ctx->modify = true;
	  ctx->delta_stats.num_wr++;
	}
	result = 0;
      }
      break;

    case CEPH_OSD_OP_CACHE_TRY_FLUSH:
      ++ctx->num_write;
      {
	tracepoint(osd, do_osd_op_pre_try_flush, soid.oid.name.c_str(), soid.snap.val);
	if (ctx->lock_to_release != OpContext::NONE) {
	  dout(10) << "cache-try-flush without SKIPRWLOCKS flag set" << dendl;
	  result = -EINVAL;
	  break;
	}
	if (pool.info.cache_mode == pg_pool_t::CACHEMODE_NONE) {
	  result = -EINVAL;
	  break;
	}
	if (!obs.exists) {
	  result = 0;
	  break;
	}
	if (oi.is_dirty()) {
	  result = start_flush(ctx->op, ctx->obc, false, NULL, NULL);
	  if (result == -EINPROGRESS)
	    result = -EAGAIN;
	} else {
	  result = 0;
	}
      }
      break;

    case CEPH_OSD_OP_CACHE_FLUSH:
      ++ctx->num_write;
      {
	tracepoint(osd, do_osd_op_pre_cache_flush, soid.oid.name.c_str(), soid.snap.val);
	if (ctx->lock_to_release == OpContext::NONE) {
	  dout(10) << "cache-flush with SKIPRWLOCKS flag set" << dendl;
	  result = -EINVAL;
	  break;
	}
	if (pool.info.cache_mode == pg_pool_t::CACHEMODE_NONE) {
	  result = -EINVAL;
	  break;
	}
	if (!obs.exists) {
	  result = 0;
	  break;
	}
	hobject_t missing;
	if (oi.is_dirty()) {
	  result = start_flush(ctx->op, ctx->obc, true, &missing, NULL);
	  if (result == -EINPROGRESS)
	    result = -EAGAIN;
	} else {
	  result = 0;
	}
	// Check special return value which has set missing_return
        if (result == -ENOENT) {
          dout(10) << __func__ << " CEPH_OSD_OP_CACHE_FLUSH got ENOENT" << dendl;
	  assert(!missing.is_min());
	  wait_for_unreadable_object(missing, ctx->op);
	  // Error code which is used elsewhere when wait_for_unreadable_object() is used
	  result = -EAGAIN;
	}
      }
      break;

    case CEPH_OSD_OP_CACHE_EVICT:
      ++ctx->num_write;
      {
	tracepoint(osd, do_osd_op_pre_cache_evict, soid.oid.name.c_str(), soid.snap.val);
	if (pool.info.cache_mode == pg_pool_t::CACHEMODE_NONE) {
	  result = -EINVAL;
	  break;
	}
	if (oi.is_dirty()) {
	  result = -EBUSY;
	  break;
	}
	if (!oi.watchers.empty()) {
	  result = -EBUSY;
	  break;
	}
	if (soid.snap == CEPH_NOSNAP) {
	  result = _verify_no_head_clones(soid, ssc->snapset);
	  if (result < 0)
	    break;
	}
	result = _delete_oid(ctx, true);
	if (result >= 0) {
	  // mark that this is a cache eviction to avoid triggering normal
	  // make_writeable() clone or snapdir object creation in finish_ctx()
	  ctx->cache_evict = true;
	}
	osd->logger->inc(l_osd_tier_evict);
      }
      break;

    case CEPH_OSD_OP_GETXATTR:
      ++ctx->num_read;
      {
	string aname;
	bp.copy(op.xattr.name_len, aname);
	tracepoint(osd, do_osd_op_pre_getxattr, soid.oid.name.c_str(), soid.snap.val, aname.c_str());
	string name = "_" + aname;
	int r = getattr_maybe_cache(
	  ctx->obc,
	  name,
	  &(osd_op.outdata));
	if (r >= 0) {
	  op.xattr.value_len = osd_op.outdata.length();
	  result = 0;
	  ctx->delta_stats.num_rd_kb += SHIFT_ROUND_UP(osd_op.outdata.length(), 10);
	} else
	  result = r;

	ctx->delta_stats.num_rd++;
      }
      break;

   case CEPH_OSD_OP_GETXATTRS:
      ++ctx->num_read;
      {
	tracepoint(osd, do_osd_op_pre_getxattrs, soid.oid.name.c_str(), soid.snap.val);
	map<string, bufferlist> out;
	result = getattrs_maybe_cache(
	  ctx->obc,
	  &out,
	  true);
        
        bufferlist bl;
        ::encode(out, bl);
	ctx->delta_stats.num_rd_kb += SHIFT_ROUND_UP(bl.length(), 10);
        ctx->delta_stats.num_rd++;
        osd_op.outdata.claim_append(bl);
      }
      break;
      
    case CEPH_OSD_OP_CMPXATTR:
    case CEPH_OSD_OP_SRC_CMPXATTR:
      ++ctx->num_read;
      {
	string aname;
	bp.copy(op.xattr.name_len, aname);
	tracepoint(osd, do_osd_op_pre_cmpxattr, soid.oid.name.c_str(), soid.snap.val, aname.c_str());
	string name = "_" + aname;
	name[op.xattr.name_len + 1] = 0;
	
	bufferlist xattr;
	if (op.op == CEPH_OSD_OP_CMPXATTR)
	  result = getattr_maybe_cache(
	    ctx->obc,
	    name,
	    &xattr);
	else
	  result = getattr_maybe_cache(
	    src_obc,
	    name,
	    &xattr);
	if (result < 0 && result != -EEXIST && result != -ENODATA)
	  break;
	
	ctx->delta_stats.num_rd++;
	ctx->delta_stats.num_rd_kb += SHIFT_ROUND_UP(xattr.length(), 10);

	switch (op.xattr.cmp_mode) {
	case CEPH_OSD_CMPXATTR_MODE_STRING:
	  {
	    string val;
	    bp.copy(op.xattr.value_len, val);
	    val[op.xattr.value_len] = 0;
	    dout(10) << "CEPH_OSD_OP_CMPXATTR name=" << name << " val=" << val
		     << " op=" << (int)op.xattr.cmp_op << " mode=" << (int)op.xattr.cmp_mode << dendl;
	    result = do_xattr_cmp_str(op.xattr.cmp_op, val, xattr);
	  }
	  break;

        case CEPH_OSD_CMPXATTR_MODE_U64:
	  {
	    uint64_t u64val;
	    try {
	      ::decode(u64val, bp);
	    }
	    catch (buffer::error& e) {
	      result = -EINVAL;
	      goto fail;
	    }
	    dout(10) << "CEPH_OSD_OP_CMPXATTR name=" << name << " val=" << u64val
		     << " op=" << (int)op.xattr.cmp_op << " mode=" << (int)op.xattr.cmp_mode << dendl;
	    result = do_xattr_cmp_u64(op.xattr.cmp_op, u64val, xattr);
	  }
	  break;

	default:
	  dout(10) << "bad cmp mode " << (int)op.xattr.cmp_mode << dendl;
	  result = -EINVAL;
	}

	if (!result) {
	  dout(10) << "comparison returned false" << dendl;
	  result = -ECANCELED;
	  break;
	}
	if (result < 0) {
	  dout(10) << "comparison returned " << result << " " << cpp_strerror(-result) << dendl;
	  break;
	}

	dout(10) << "comparison returned true" << dendl;
      }
      break;

    case CEPH_OSD_OP_ASSERT_VER:
      ++ctx->num_read;
      {
	uint64_t ver = op.watch.ver;
	tracepoint(osd, do_osd_op_pre_assert_ver, soid.oid.name.c_str(), soid.snap.val, ver);
	if (!ver)
	  result = -EINVAL;
        else if (ver < oi.user_version)
	  result = -ERANGE;
	else if (ver > oi.user_version)
	  result = -EOVERFLOW;
      }
      break;

    case CEPH_OSD_OP_LIST_WATCHERS:
      ++ctx->num_read;
      {
	tracepoint(osd, do_osd_op_pre_list_watchers, soid.oid.name.c_str(), soid.snap.val);
        obj_list_watch_response_t resp;

        map<pair<uint64_t, entity_name_t>, watch_info_t>::const_iterator oi_iter;
        for (oi_iter = oi.watchers.begin(); oi_iter != oi.watchers.end();
                                       ++oi_iter) {
          dout(20) << "key cookie=" << oi_iter->first.first
               << " entity=" << oi_iter->first.second << " "
               << oi_iter->second << dendl;
          assert(oi_iter->first.first == oi_iter->second.cookie);
          assert(oi_iter->first.second.is_client());

          watch_item_t wi(oi_iter->first.second, oi_iter->second.cookie,
		 oi_iter->second.timeout_seconds, oi_iter->second.addr);
          resp.entries.push_back(wi);
        }

        resp.encode(osd_op.outdata);
        result = 0;

        ctx->delta_stats.num_rd++;
        break;
      }

    case CEPH_OSD_OP_LIST_SNAPS:
      ++ctx->num_read;
      {
	tracepoint(osd, do_osd_op_pre_list_snaps, soid.oid.name.c_str(), soid.snap.val);
        obj_list_snap_response_t resp;

        if (!ssc) {
	  ssc = ctx->obc->ssc = get_snapset_context(soid, false);
        }
        assert(ssc);

        int clonecount = ssc->snapset.clones.size();
        if (ssc->snapset.head_exists)
          clonecount++;
        resp.clones.reserve(clonecount);
        for (vector<snapid_t>::const_iterator clone_iter = ssc->snapset.clones.begin();
	     clone_iter != ssc->snapset.clones.end(); ++clone_iter) {
          clone_info ci;
          ci.cloneid = *clone_iter;

	  hobject_t clone_oid = soid;
	  clone_oid.snap = *clone_iter;
	  ObjectContextRef clone_obc = ctx->src_obc[clone_oid];
          assert(clone_obc);
	  for (vector<snapid_t>::reverse_iterator p = clone_obc->obs.oi.snaps.rbegin();
	       p != clone_obc->obs.oi.snaps.rend();
	       ++p) {
	    ci.snaps.push_back(*p);
	  }

          dout(20) << " clone " << *clone_iter << " snaps " << ci.snaps << dendl;

          map<snapid_t, interval_set<uint64_t> >::const_iterator coi;
          coi = ssc->snapset.clone_overlap.find(ci.cloneid);
          if (coi == ssc->snapset.clone_overlap.end()) {
            osd->clog->error() << "osd." << osd->whoami << ": inconsistent clone_overlap found for oid "
			      << soid << " clone " << *clone_iter;
            result = -EINVAL;
            break;
          }
          const interval_set<uint64_t> &o = coi->second;
          ci.overlap.reserve(o.num_intervals());
          for (interval_set<uint64_t>::const_iterator r = o.begin();
               r != o.end(); ++r) {
            ci.overlap.push_back(pair<uint64_t,uint64_t>(r.get_start(), r.get_len()));
          }

          map<snapid_t, uint64_t>::const_iterator si;
          si = ssc->snapset.clone_size.find(ci.cloneid);
          if (si == ssc->snapset.clone_size.end()) {
            osd->clog->error() << "osd." << osd->whoami << ": inconsistent clone_size found for oid "
			      << soid << " clone " << *clone_iter;
            result = -EINVAL;
            break;
          }
          ci.size = si->second;

          resp.clones.push_back(ci);
        }
        if (ssc->snapset.head_exists &&
	    !ctx->obc->obs.oi.is_whiteout()) {
          assert(obs.exists);
          clone_info ci;
          ci.cloneid = CEPH_NOSNAP;

          //Size for HEAD is oi.size
          ci.size = oi.size;

          resp.clones.push_back(ci);
        }
	resp.seq = ssc->snapset.seq;

        resp.encode(osd_op.outdata);
        result = 0;

        ctx->delta_stats.num_rd++;
        break;
      }

    case CEPH_OSD_OP_ASSERT_SRC_VERSION:
      ++ctx->num_read;
      {
	uint64_t ver = op.assert_ver.ver;
	tracepoint(osd, do_osd_op_pre_assert_src_version, soid.oid.name.c_str(), soid.snap.val, ver);
	if (!ver)
	  result = -EINVAL;
        else if (ver < src_obc->obs.oi.user_version)
	  result = -ERANGE;
	else if (ver > src_obc->obs.oi.user_version)
	  result = -EOVERFLOW;
	break;
      }

   case CEPH_OSD_OP_NOTIFY:
      ++ctx->num_read;
      {
	uint32_t timeout;
        bufferlist bl;

	try {
	  uint32_t ver; // obsolete
          ::decode(ver, bp);
	  ::decode(timeout, bp);
          ::decode(bl, bp);
	} catch (const buffer::error &e) {
	  timeout = 0;
	}
	tracepoint(osd, do_osd_op_pre_notify, soid.oid.name.c_str(), soid.snap.val, timeout);
	if (!timeout)
	  timeout = cct->_conf->osd_default_notify_timeout;

	notify_info_t n;
	n.timeout = timeout;
	n.cookie = op.watch.cookie;
        n.bl = bl;
	ctx->notifies.push_back(n);
      }
      break;

    case CEPH_OSD_OP_NOTIFY_ACK:
      ++ctx->num_read;
      {
	try {
	  uint64_t notify_id = 0;
	  uint64_t watch_cookie = 0;
	  ::decode(notify_id, bp);
	  ::decode(watch_cookie, bp);
	  bufferlist reply_bl;
	  if (!bp.end()) {
	    ::decode(reply_bl, bp);
	  }
	  tracepoint(osd, do_osd_op_pre_notify_ack, soid.oid.name.c_str(), soid.snap.val, notify_id, watch_cookie, "Y");
	  OpContext::NotifyAck ack(notify_id, watch_cookie, reply_bl);
	  ctx->notify_acks.push_back(ack);
	} catch (const buffer::error &e) {
	  tracepoint(osd, do_osd_op_pre_notify_ack, soid.oid.name.c_str(), soid.snap.val, op.watch.cookie, 0, "N");
	  OpContext::NotifyAck ack(
	    // op.watch.cookie is actually the notify_id for historical reasons
	    op.watch.cookie
	    );
	  ctx->notify_acks.push_back(ack);
	}
      }
      break;

    case CEPH_OSD_OP_SETALLOCHINT:
      ++ctx->num_write;
      {
	tracepoint(osd, do_osd_op_pre_setallochint, soid.oid.name.c_str(), soid.snap.val, op.alloc_hint.expected_object_size, op.alloc_hint.expected_write_size);
        if (!(get_min_peer_features() & CEPH_FEATURE_OSD_SET_ALLOC_HINT)) { 
          result = -EOPNOTSUPP;
          break;
        }
        if (!obs.exists) {
          ctx->mod_desc.create();
          t->touch(soid);
          ctx->delta_stats.num_objects++;
          obs.exists = true;
	  obs.oi.new_object();
        }
        t->set_alloc_hint(soid, op.alloc_hint.expected_object_size,
                          op.alloc_hint.expected_write_size);
        ctx->delta_stats.num_wr++;
        result = 0;
      }
      break;


      // --- WRITES ---

      // -- object data --

    case CEPH_OSD_OP_WRITE:
      ++ctx->num_write;
      { // write
        __u32 seq = oi.truncate_seq;
	tracepoint(osd, do_osd_op_pre_write, soid.oid.name.c_str(), soid.snap.val, oi.size, seq, op.extent.offset, op.extent.length, op.extent.truncate_size, op.extent.truncate_seq);
	if (op.extent.length != osd_op.indata.length()) {
	  result = -EINVAL;
	  break;
	}

	if (pool.info.requires_aligned_append() &&
	    (op.extent.offset % pool.info.required_alignment() != 0)) {
	  result = -EOPNOTSUPP;
	  break;
	}

	if (!obs.exists) {
	  ctx->mod_desc.create();
	} else if (op.extent.offset == oi.size) {
	  ctx->mod_desc.append(oi.size);
	} else {
	  ctx->mod_desc.mark_unrollbackable();
	  if (pool.info.require_rollback()) {
	    result = -EOPNOTSUPP;
	    break;
	  }
	}

        if (seq && (seq > op.extent.truncate_seq) &&
            (op.extent.offset + op.extent.length > oi.size)) {
	  // old write, arrived after trimtrunc
	  op.extent.length = (op.extent.offset > oi.size ? 0 : oi.size - op.extent.offset);
	  dout(10) << " old truncate_seq " << op.extent.truncate_seq << " < current " << seq
		   << ", adjusting write length to " << op.extent.length << dendl;
	  bufferlist t;
	  t.substr_of(osd_op.indata, 0, op.extent.length);
	  osd_op.indata.swap(t);
        }
	if (op.extent.truncate_seq > seq) {
	  // write arrives before trimtrunc
	  if (obs.exists && !oi.is_whiteout()) {
	    dout(10) << " truncate_seq " << op.extent.truncate_seq << " > current " << seq
		     << ", truncating to " << op.extent.truncate_size << dendl;
	    t->truncate(soid, op.extent.truncate_size);
	    oi.truncate_seq = op.extent.truncate_seq;
	    oi.truncate_size = op.extent.truncate_size;
	    if (op.extent.truncate_size != oi.size) {
	      ctx->delta_stats.num_bytes -= oi.size;
	      ctx->delta_stats.num_bytes += op.extent.truncate_size;
	      oi.size = op.extent.truncate_size;
	    }
	  } else {
	    dout(10) << " truncate_seq " << op.extent.truncate_seq << " > current " << seq
		     << ", but object is new" << dendl;
	    oi.truncate_seq = op.extent.truncate_seq;
	    oi.truncate_size = op.extent.truncate_size;
	  }
	}
	result = check_offset_and_length(op.extent.offset, op.extent.length, cct->_conf->osd_max_object_size);
	if (result < 0)
	  break;
	if (pool.info.require_rollback()) {
	  t->append(soid, op.extent.offset, op.extent.length, osd_op.indata, op.flags);
	} else {
	  t->write(soid, op.extent.offset, op.extent.length, osd_op.indata, op.flags);
	}
	write_update_size_and_usage(ctx->delta_stats, oi, ctx->modified_ranges,
				    op.extent.offset, op.extent.length, true);
	if (!obs.exists) {
	  ctx->delta_stats.num_objects++;
	  obs.exists = true;
	  obs.oi.set_omap_digest(-1);
	}
	if (op.extent.offset == 0 && op.extent.length == oi.size)
	  obs.oi.set_data_digest(osd_op.indata.crc32c(-1));
	else
	  obs.oi.clear_data_digest();
      }
      break;
      
    case CEPH_OSD_OP_WRITEFULL:
      ++ctx->num_write;
      { // write full object
	tracepoint(osd, do_osd_op_pre_writefull, soid.oid.name.c_str(), soid.snap.val, oi.size, op.extent.offset, op.extent.length);

	if (op.extent.length != osd_op.indata.length()) {
	  result = -EINVAL;
	  break;
	}
	result = check_offset_and_length(op.extent.offset, op.extent.length, cct->_conf->osd_max_object_size);
	if (result < 0)
	  break;

	if (pool.info.require_rollback()) {
	  if (obs.exists) {
	    if (ctx->mod_desc.rmobject(ctx->at_version.version)) {
	      t->stash(soid, ctx->at_version.version);
	    } else {
	      t->remove(soid);
	    }
	  }
	  ctx->mod_desc.create();
	  t->append(soid, op.extent.offset, op.extent.length, osd_op.indata, op.flags);
	  if (obs.exists) {
	    map<string, bufferlist> to_set = ctx->obc->attr_cache;
	    map<string, boost::optional<bufferlist> > &overlay =
	      ctx->pending_attrs[ctx->obc];
	    for (map<string, boost::optional<bufferlist> >::iterator i =
		   overlay.begin();
		 i != overlay.end();
		 ++i) {
	      if (i->second) {
		to_set[i->first] = *(i->second);
	      } else {
		to_set.erase(i->first);
	      }
	    }
	    t->setattrs(soid, to_set);
	  }
	} else {
	  ctx->mod_desc.mark_unrollbackable();
	  if (obs.exists) {
	    t->truncate(soid, 0);
	  }
	  t->write(soid, op.extent.offset, op.extent.length, osd_op.indata, op.flags);
	}
	if (!obs.exists) {
	  ctx->delta_stats.num_objects++;
	  obs.exists = true;
	  obs.oi.set_omap_digest(-1);  // no omap yet
	}
	obs.oi.set_data_digest(osd_op.indata.crc32c(-1));

	interval_set<uint64_t> ch;
	if (oi.size > 0)
	  ch.insert(0, oi.size);
	ctx->modified_ranges.union_of(ch);
	if (op.extent.length + op.extent.offset != oi.size) {
	  ctx->delta_stats.num_bytes -= oi.size;
	  oi.size = op.extent.length + op.extent.offset;
	  ctx->delta_stats.num_bytes += oi.size;
	}
	ctx->delta_stats.num_wr++;
	ctx->delta_stats.num_wr_kb += SHIFT_ROUND_UP(op.extent.length, 10);
      }
      break;

    case CEPH_OSD_OP_ROLLBACK :
      ++ctx->num_write;
      tracepoint(osd, do_osd_op_pre_rollback, soid.oid.name.c_str(), soid.snap.val);
      result = _rollback_to(ctx, op);
      break;

    case CEPH_OSD_OP_ZERO:
      tracepoint(osd, do_osd_op_pre_zero, soid.oid.name.c_str(), soid.snap.val, op.extent.offset, op.extent.length);
      if (pool.info.require_rollback()) {
	result = -EOPNOTSUPP;
	break;
      }
      ++ctx->num_write;
      { // zero
	result = check_offset_and_length(op.extent.offset, op.extent.length, cct->_conf->osd_max_object_size);
	if (result < 0)
	  break;
	assert(op.extent.length);
	if (obs.exists && !oi.is_whiteout()) {
	  ctx->mod_desc.mark_unrollbackable();
	  t->zero(soid, op.extent.offset, op.extent.length);
	  interval_set<uint64_t> ch;
	  ch.insert(op.extent.offset, op.extent.length);
	  ctx->modified_ranges.union_of(ch);
	  ctx->delta_stats.num_wr++;
	  oi.clear_data_digest();
	} else {
	  // no-op
	}
      }
      break;
    case CEPH_OSD_OP_CREATE:
      ++ctx->num_write;
      {
	tracepoint(osd, do_osd_op_pre_create, soid.oid.name.c_str(), soid.snap.val);
        int flags = le32_to_cpu(op.flags);
	if (obs.exists && !oi.is_whiteout() &&
	    (flags & CEPH_OSD_OP_FLAG_EXCL)) {
          result = -EEXIST; /* this is an exclusive create */
	} else {
	  if (osd_op.indata.length()) {
	    bufferlist::iterator p = osd_op.indata.begin();
	    string category;
	    try {
	      ::decode(category, p);
	    }
	    catch (buffer::error& e) {
	      result = -EINVAL;
	      goto fail;
	    }
	    // category is no longer implemented.
	  }
          if (result >= 0) {
            if (!obs.exists)
              ctx->mod_desc.create();
            t->touch(soid);
            if (!obs.exists) {
              ctx->delta_stats.num_objects++;
              obs.exists = true;
	      obs.oi.new_object();
            }
          }
	}
      }
      break;

    case CEPH_OSD_OP_TRIMTRUNC:
      op.extent.offset = op.extent.truncate_size;
      // falling through

    case CEPH_OSD_OP_TRUNCATE:
      tracepoint(osd, do_osd_op_pre_truncate, soid.oid.name.c_str(), soid.snap.val, oi.size, oi.truncate_seq, op.extent.offset, op.extent.length, op.extent.truncate_size, op.extent.truncate_seq);
      if (pool.info.require_rollback()) {
	result = -EOPNOTSUPP;
	break;
      }
      ++ctx->num_write;
      ctx->mod_desc.mark_unrollbackable();
      {
	// truncate
	if (!obs.exists || oi.is_whiteout()) {
	  dout(10) << " object dne, truncate is a no-op" << dendl;
	  break;
	}

	if (op.extent.offset > cct->_conf->osd_max_object_size) {
	  result = -EFBIG;
	  break;
	}

	if (op.extent.truncate_seq) {
	  assert(op.extent.offset == op.extent.truncate_size);
	  if (op.extent.truncate_seq <= oi.truncate_seq) {
	    dout(10) << " truncate seq " << op.extent.truncate_seq << " <= current " << oi.truncate_seq
		     << ", no-op" << dendl;
	    break; // old
	  }
	  dout(10) << " truncate seq " << op.extent.truncate_seq << " > current " << oi.truncate_seq
		   << ", truncating" << dendl;
	  oi.truncate_seq = op.extent.truncate_seq;
	  oi.truncate_size = op.extent.truncate_size;
	}

	t->truncate(soid, op.extent.offset);
	if (oi.size > op.extent.offset) {
	  interval_set<uint64_t> trim;
	  trim.insert(op.extent.offset, oi.size-op.extent.offset);
	  ctx->modified_ranges.union_of(trim);
	}
	if (op.extent.offset != oi.size) {
	  ctx->delta_stats.num_bytes -= oi.size;
	  ctx->delta_stats.num_bytes += op.extent.offset;
	  oi.size = op.extent.offset;
	}
	ctx->delta_stats.num_wr++;
	// do no set exists, or we will break above DELETE -> TRUNCATE munging.

	oi.clear_data_digest();
      }
      break;
    
    case CEPH_OSD_OP_DELETE:
      ++ctx->num_write;
      tracepoint(osd, do_osd_op_pre_delete, soid.oid.name.c_str(), soid.snap.val);
      result = _delete_oid(ctx, ctx->ignore_cache);
      break;

    case CEPH_OSD_OP_CLONERANGE:
      tracepoint(osd, do_osd_op_pre_clonerange, soid.oid.name.c_str(), soid.snap.val, op.clonerange.offset, op.clonerange.length, op.clonerange.src_offset);
      ctx->mod_desc.mark_unrollbackable();
      if (pool.info.require_rollback()) {
	result = -EOPNOTSUPP;
	break;
      }
      ++ctx->num_read;
      ++ctx->num_write;
      {
	if (!obs.exists) {
	  t->touch(obs.oi.soid);
	  ctx->delta_stats.num_objects++;
	  obs.exists = true;
	  obs.oi.new_object();
	}
	if (op.clonerange.src_offset + op.clonerange.length > src_obc->obs.oi.size) {
	  dout(10) << " clonerange source " << osd_op.soid << " "
		   << op.clonerange.src_offset << "~" << op.clonerange.length
		   << " extends past size " << src_obc->obs.oi.size << dendl;
	  result = -EINVAL;
	  break;
	}
	t->clone_range(src_obc->obs.oi.soid,
		      obs.oi.soid, op.clonerange.src_offset,
		      op.clonerange.length, op.clonerange.offset);

	obs.oi.clear_data_digest();

	write_update_size_and_usage(ctx->delta_stats, oi, ctx->modified_ranges,
				    op.clonerange.offset, op.clonerange.length, false);
      }
      break;
      
    case CEPH_OSD_OP_WATCH:
      ++ctx->num_write;
      {
	tracepoint(osd, do_osd_op_pre_watch, soid.oid.name.c_str(), soid.snap.val,
		   op.watch.cookie, op.watch.op);
	if (!obs.exists) {
	  result = -ENOENT;
	  break;
	}
        uint64_t cookie = op.watch.cookie;
        entity_name_t entity = ctx->reqid.name;
	ObjectContextRef obc = ctx->obc;

	dout(10) << "watch " << ceph_osd_watch_op_name(op.watch.op)
		 << ": ctx->obc=" << (void *)obc.get() << " cookie=" << cookie
		 << " oi.version=" << oi.version.version << " ctx->at_version=" << ctx->at_version << dendl;
	dout(10) << "watch: oi.user_version=" << oi.user_version<< dendl;
	dout(10) << "watch: peer_addr="
	  << ctx->op->get_req()->get_connection()->get_peer_addr() << dendl;

	watch_info_t w(cookie, cct->_conf->osd_client_watch_timeout,
	  ctx->op->get_req()->get_connection()->get_peer_addr());
	if (op.watch.op == CEPH_OSD_WATCH_OP_WATCH ||
	    op.watch.op == CEPH_OSD_WATCH_OP_LEGACY_WATCH) {
	  if (oi.watchers.count(make_pair(cookie, entity))) {
	    dout(10) << " found existing watch " << w << " by " << entity << dendl;
	  } else {
	    dout(10) << " registered new watch " << w << " by " << entity << dendl;
	    oi.watchers[make_pair(cookie, entity)] = w;
	    t->nop();  // make sure update the object_info on disk!
	  }
	  bool will_ping = (op.watch.op == CEPH_OSD_WATCH_OP_WATCH);
	  ctx->watch_connects.push_back(make_pair(w, will_ping));
        } else if (op.watch.op == CEPH_OSD_WATCH_OP_RECONNECT) {
	  if (!oi.watchers.count(make_pair(cookie, entity))) {
	    result = -ENOTCONN;
	    break;
	  }
	  dout(10) << " found existing watch " << w << " by " << entity << dendl;
	  ctx->watch_connects.push_back(make_pair(w, true));
        } else if (op.watch.op == CEPH_OSD_WATCH_OP_PING) {
	  if (!oi.watchers.count(make_pair(cookie, entity))) {
	    result = -ENOTCONN;
	    break;
	  }
	  map<pair<uint64_t,entity_name_t>,WatchRef>::iterator p =
	    obc->watchers.find(make_pair(cookie, entity));
	  if (p == obc->watchers.end() ||
	      !p->second->is_connected()) {
	    // client needs to reconnect
	    result = -ETIMEDOUT;
	    break;
	  }
	  dout(10) << " found existing watch " << w << " by " << entity << dendl;
	  p->second->got_ping(ceph_clock_now(NULL));
	  result = 0;
        } else if (op.watch.op == CEPH_OSD_WATCH_OP_UNWATCH) {
	  map<pair<uint64_t, entity_name_t>, watch_info_t>::iterator oi_iter =
	    oi.watchers.find(make_pair(cookie, entity));
	  if (oi_iter != oi.watchers.end()) {
	    dout(10) << " removed watch " << oi_iter->second << " by "
		     << entity << dendl;
            oi.watchers.erase(oi_iter);
	    t->nop();  // update oi on disk
	    ctx->watch_disconnects.push_back(
	      OpContext::watch_disconnect_t(cookie, entity, false));
	  } else {
	    dout(10) << " can't remove: no watch by " << entity << dendl;
	  }
        }
      }
      break;


      // -- object attrs --
      
    case CEPH_OSD_OP_SETXATTR:
      ++ctx->num_write;
      {
	if (cct->_conf->osd_max_attr_size > 0 &&
	    op.xattr.value_len > cct->_conf->osd_max_attr_size) {
	  tracepoint(osd, do_osd_op_pre_setxattr, soid.oid.name.c_str(), soid.snap.val, "???");
	  result = -EFBIG;
	  break;
	}
	unsigned max_name_len = MIN(osd->store->get_max_attr_name_length(),
				    cct->_conf->osd_max_attr_name_len);
	if (op.xattr.name_len > max_name_len) {
	  result = -ENAMETOOLONG;
	  break;
	}
	if (!obs.exists) {
	  ctx->mod_desc.create();
	  t->touch(soid);
	  ctx->delta_stats.num_objects++;
	  obs.exists = true;
	  obs.oi.new_object();
	}
	string aname;
	bp.copy(op.xattr.name_len, aname);
	tracepoint(osd, do_osd_op_pre_setxattr, soid.oid.name.c_str(), soid.snap.val, aname.c_str());
	string name = "_" + aname;
	if (pool.info.require_rollback()) {
	  map<string, boost::optional<bufferlist> > to_set;
	  bufferlist old;
	  int r = getattr_maybe_cache(ctx->obc, name, &old);
	  if (r == 0) {
	    to_set[name] = old;
	  } else {
	    to_set[name];
	  }
	  ctx->mod_desc.setattrs(to_set);
	} else {
	  ctx->mod_desc.mark_unrollbackable();
	}
	bufferlist bl;
	bp.copy(op.xattr.value_len, bl);
	setattr_maybe_cache(ctx->obc, ctx, t, name, bl);
 	ctx->delta_stats.num_wr++;
      }
      break;

    case CEPH_OSD_OP_RMXATTR:
      ++ctx->num_write;
      {
	string aname;
	bp.copy(op.xattr.name_len, aname);
	tracepoint(osd, do_osd_op_pre_rmxattr, soid.oid.name.c_str(), soid.snap.val, aname.c_str());
	string name = "_" + aname;
	if (pool.info.require_rollback()) {
	  map<string, boost::optional<bufferlist> > to_set;
	  bufferlist old;
	  int r = getattr_maybe_cache(ctx->obc, name, &old);
	  if (r == 0) {
	    to_set[name] = old;
	  } else {
	    to_set[name];
	  }
	  ctx->mod_desc.setattrs(to_set);
	} else {
	  ctx->mod_desc.mark_unrollbackable();
	}
	rmattr_maybe_cache(ctx->obc, ctx, t, name);
 	ctx->delta_stats.num_wr++;
      }
      break;
    

      // -- fancy writers --
    case CEPH_OSD_OP_APPEND:
      {
	tracepoint(osd, do_osd_op_pre_append, soid.oid.name.c_str(), soid.snap.val, oi.size, oi.truncate_seq, op.extent.offset, op.extent.length, op.extent.truncate_size, op.extent.truncate_seq);
	// just do it inline; this works because we are happy to execute
	// fancy op on replicas as well.
	vector<OSDOp> nops(1);
	OSDOp& newop = nops[0];
	newop.op.op = CEPH_OSD_OP_WRITE;
	newop.op.extent.offset = oi.size;
	newop.op.extent.length = op.extent.length;
	newop.op.extent.truncate_seq = oi.truncate_seq;
        newop.indata = osd_op.indata;
	result = do_osd_ops(ctx, nops);
	osd_op.outdata.claim(newop.outdata);
      }
      break;

    case CEPH_OSD_OP_STARTSYNC:
      tracepoint(osd, do_osd_op_pre_startsync, soid.oid.name.c_str(), soid.snap.val);
      t->nop();
      break;


      // -- trivial map --
    case CEPH_OSD_OP_TMAPGET:
      tracepoint(osd, do_osd_op_pre_tmapget, soid.oid.name.c_str(), soid.snap.val);
      if (pool.info.require_rollback()) {
	result = -EOPNOTSUPP;
	break;
      }
      ++ctx->num_read;
      {
	vector<OSDOp> nops(1);
	OSDOp& newop = nops[0];
	newop.op.op = CEPH_OSD_OP_SYNC_READ;
	newop.op.extent.offset = 0;
	newop.op.extent.length = 0;
	do_osd_ops(ctx, nops);
	osd_op.outdata.claim(newop.outdata);
      }
      break;

    case CEPH_OSD_OP_TMAPPUT:
      tracepoint(osd, do_osd_op_pre_tmapput, soid.oid.name.c_str(), soid.snap.val);
      if (pool.info.require_rollback()) {
	result = -EOPNOTSUPP;
	break;
      }
      ++ctx->num_write;
      {
	//_dout_lock.Lock();
	//osd_op.data.hexdump(*_dout);
	//_dout_lock.Unlock();

	// verify sort order
	bool unsorted = false;
	if (true) {
	  bufferlist header;
	  ::decode(header, bp);
	  uint32_t n;
	  ::decode(n, bp);
	  string last_key;
	  while (n--) {
	    string key;
	    ::decode(key, bp);
	    dout(10) << "tmapput key " << key << dendl;
	    bufferlist val;
	    ::decode(val, bp);
	    if (key < last_key) {
	      dout(10) << "TMAPPUT is unordered; resorting" << dendl;
	      unsorted = true;
	      break;
	    }
	    last_key = key;
	  }
	}

	// write it
	vector<OSDOp> nops(1);
	OSDOp& newop = nops[0];
	newop.op.op = CEPH_OSD_OP_WRITEFULL;
	newop.op.extent.offset = 0;
	newop.op.extent.length = osd_op.indata.length();
	newop.indata = osd_op.indata;

	if (unsorted) {
	  bp = osd_op.indata.begin();
	  bufferlist header;
	  map<string, bufferlist> m;
	  ::decode(header, bp);
	  ::decode(m, bp);
	  assert(bp.end());
	  bufferlist newbl;
	  ::encode(header, newbl);
	  ::encode(m, newbl);
	  newop.indata = newbl;
	}
	do_osd_ops(ctx, nops);
      }
      break;

    case CEPH_OSD_OP_TMAPUP:
      tracepoint(osd, do_osd_op_pre_tmapup, soid.oid.name.c_str(), soid.snap.val);
      if (pool.info.require_rollback()) {
	result = -EOPNOTSUPP;
	break;
      }
      ++ctx->num_write;
      result = do_tmapup(ctx, bp, osd_op);
      break;

    case CEPH_OSD_OP_TMAP2OMAP:
      ++ctx->num_write;
      tracepoint(osd, do_osd_op_pre_tmap2omap, soid.oid.name.c_str(), soid.snap.val);
      result = do_tmap2omap(ctx, op.tmap2omap.flags);
      break;

      // OMAP Read ops
    case CEPH_OSD_OP_OMAPGETKEYS:
      ++ctx->num_read;
      {
	string start_after;
	uint64_t max_return;
	try {
	  ::decode(start_after, bp);
	  ::decode(max_return, bp);
	}
	catch (buffer::error& e) {
	  result = -EINVAL;
	  tracepoint(osd, do_osd_op_pre_omapgetkeys, soid.oid.name.c_str(), soid.snap.val, "???", 0);
	  goto fail;
	}
	tracepoint(osd, do_osd_op_pre_omapgetkeys, soid.oid.name.c_str(), soid.snap.val, start_after.c_str(), max_return);
	set<string> out_set;

	if (!pool.info.require_rollback()) {
	  ObjectMap::ObjectMapIterator iter = osd->store->get_omap_iterator(
	    coll, soid
	    );
	  assert(iter);
	  iter->upper_bound(start_after);
	  for (uint64_t i = 0;
	       i < max_return && iter->valid();
	       ++i, iter->next()) {
	    out_set.insert(iter->key());
	  }
	} // else return empty out_set
	::encode(out_set, osd_op.outdata);
	ctx->delta_stats.num_rd_kb += SHIFT_ROUND_UP(osd_op.outdata.length(), 10);
	ctx->delta_stats.num_rd++;
      }
      break;

    case CEPH_OSD_OP_OMAPGETVALS:
      ++ctx->num_read;
      {
	string start_after;
	uint64_t max_return;
	string filter_prefix;
	try {
	  ::decode(start_after, bp);
	  ::decode(max_return, bp);
	  ::decode(filter_prefix, bp);
	}
	catch (buffer::error& e) {
	  result = -EINVAL;
	  tracepoint(osd, do_osd_op_pre_omapgetvals, soid.oid.name.c_str(), soid.snap.val, "???", 0, "???");
	  goto fail;
	}
	tracepoint(osd, do_osd_op_pre_omapgetvals, soid.oid.name.c_str(), soid.snap.val, start_after.c_str(), max_return, filter_prefix.c_str());
	map<string, bufferlist> out_set;

	if (!pool.info.require_rollback()) {
	  ObjectMap::ObjectMapIterator iter = osd->store->get_omap_iterator(
	    coll, soid
	    );
          if (!iter) {
            result = -ENOENT;
            goto fail;
          }
	  iter->upper_bound(start_after);
	  if (filter_prefix >= start_after) iter->lower_bound(filter_prefix);
	  for (uint64_t i = 0;
	       i < max_return && iter->valid() &&
		 iter->key().substr(0, filter_prefix.size()) == filter_prefix;
	       ++i, iter->next()) {
	    dout(20) << "Found key " << iter->key() << dendl;
	    out_set.insert(make_pair(iter->key(), iter->value()));
	  }
	} // else return empty out_set
	::encode(out_set, osd_op.outdata);
	ctx->delta_stats.num_rd_kb += SHIFT_ROUND_UP(osd_op.outdata.length(), 10);
	ctx->delta_stats.num_rd++;
      }
      break;

    case CEPH_OSD_OP_OMAPGETHEADER:
      tracepoint(osd, do_osd_op_pre_omapgetheader, soid.oid.name.c_str(), soid.snap.val);
      if (pool.info.require_rollback()) {
	// return empty header
	break;
      }
      ++ctx->num_read;
      {
	osd->store->omap_get_header(coll, soid, &osd_op.outdata);
	ctx->delta_stats.num_rd_kb += SHIFT_ROUND_UP(osd_op.outdata.length(), 10);
	ctx->delta_stats.num_rd++;
      }
      break;

    case CEPH_OSD_OP_OMAPGETVALSBYKEYS:
      ++ctx->num_read;
      {
	set<string> keys_to_get;
	try {
	  ::decode(keys_to_get, bp);
	}
	catch (buffer::error& e) {
	  result = -EINVAL;
	  tracepoint(osd, do_osd_op_pre_omapgetvalsbykeys, soid.oid.name.c_str(), soid.snap.val, "???");
	  goto fail;
	}
	tracepoint(osd, do_osd_op_pre_omapgetvalsbykeys, soid.oid.name.c_str(), soid.snap.val, list_entries(keys_to_get).c_str());
	map<string, bufferlist> out;
	if (!pool.info.require_rollback()) {
	  osd->store->omap_get_values(coll, soid, keys_to_get, &out);
	} // else return empty omap entries
	::encode(out, osd_op.outdata);
	ctx->delta_stats.num_rd_kb += SHIFT_ROUND_UP(osd_op.outdata.length(), 10);
	ctx->delta_stats.num_rd++;
      }
      break;

    case CEPH_OSD_OP_OMAP_CMP:
      ++ctx->num_read;
      {
	if (!obs.exists || oi.is_whiteout()) {
	  result = -ENOENT;
	  tracepoint(osd, do_osd_op_pre_omap_cmp, soid.oid.name.c_str(), soid.snap.val, "???");
	  break;
	}
	map<string, pair<bufferlist, int> > assertions;
	try {
	  ::decode(assertions, bp);
	}
	catch (buffer::error& e) {
	  result = -EINVAL;
	  tracepoint(osd, do_osd_op_pre_omap_cmp, soid.oid.name.c_str(), soid.snap.val, "???");
	  goto fail;
	}
	tracepoint(osd, do_osd_op_pre_omap_cmp, soid.oid.name.c_str(), soid.snap.val, list_keys(assertions).c_str());
	
	map<string, bufferlist> out;

	if (!pool.info.require_rollback()) {
	  set<string> to_get;
	  for (map<string, pair<bufferlist, int> >::iterator i = assertions.begin();
	       i != assertions.end();
	       ++i)
	    to_get.insert(i->first);
	  int r = osd->store->omap_get_values(coll, soid, to_get, &out);
	  if (r < 0) {
	    result = r;
	    break;
	  }
	} // else leave out empty

	//Should set num_rd_kb based on encode length of map
	ctx->delta_stats.num_rd++;

	int r = 0;
	bufferlist empty;
	for (map<string, pair<bufferlist, int> >::iterator i = assertions.begin();
	     i != assertions.end();
	     ++i) {
	  bufferlist &bl = out.count(i->first) ? 
	    out[i->first] : empty;
	  switch (i->second.second) {
	  case CEPH_OSD_CMPXATTR_OP_EQ:
	    if (!(bl == i->second.first)) {
	      r = -ECANCELED;
	    }
	    break;
	  case CEPH_OSD_CMPXATTR_OP_LT:
	    if (!(bl < i->second.first)) {
	      r = -ECANCELED;
	    }
	    break;
	  case CEPH_OSD_CMPXATTR_OP_GT:
	    if (!(bl > i->second.first)) {
	      r = -ECANCELED;
	    }
	    break;
	  default:
	    r = -EINVAL;
	    break;
	  }
	  if (r < 0)
	    break;
	}
	if (r < 0) {
	  result = r;
	}
      }
      break;

      // OMAP Write ops
    case CEPH_OSD_OP_OMAPSETVALS:
      if (pool.info.require_rollback()) {
	result = -EOPNOTSUPP;
	tracepoint(osd, do_osd_op_pre_omapsetvals, soid.oid.name.c_str(), soid.snap.val, "???");
	break;
      }
      ctx->mod_desc.mark_unrollbackable();
      ++ctx->num_write;
      {
	if (!obs.exists) {
	  ctx->delta_stats.num_objects++;
	  obs.exists = true;
	  obs.oi.set_data_digest(-1);
	}
	obs.oi.clear_omap_digest();
	t->touch(soid);
	map<string, bufferlist> to_set;
	try {
	  ::decode(to_set, bp);
	}
	catch (buffer::error& e) {
	  result = -EINVAL;
	  tracepoint(osd, do_osd_op_pre_omapsetvals, soid.oid.name.c_str(), soid.snap.val, "???");
	  goto fail;
	}
	tracepoint(osd, do_osd_op_pre_omapsetvals, soid.oid.name.c_str(), soid.snap.val, list_keys(to_set).c_str());
	dout(20) << "setting vals: " << dendl;
	for (map<string, bufferlist>::iterator i = to_set.begin();
	     i != to_set.end();
	     ++i) {
	  dout(20) << "\t" << i->first << dendl;
	}
	t->omap_setkeys(soid, to_set);
	ctx->delta_stats.num_wr++;
      }
      obs.oi.set_flag(object_info_t::FLAG_OMAP);
      break;

    case CEPH_OSD_OP_OMAPSETHEADER:
      tracepoint(osd, do_osd_op_pre_omapsetheader, soid.oid.name.c_str(), soid.snap.val);
      if (pool.info.require_rollback()) {
	result = -EOPNOTSUPP;
	break;
      }
      ctx->mod_desc.mark_unrollbackable();
      ++ctx->num_write;
      {
	if (!obs.exists) {
	  ctx->delta_stats.num_objects++;
	  obs.exists = true;
	  obs.oi.set_data_digest(-1);
	}
	obs.oi.clear_omap_digest();
	t->touch(soid);
	t->omap_setheader(soid, osd_op.indata);
	ctx->delta_stats.num_wr++;
      }
      obs.oi.set_flag(object_info_t::FLAG_OMAP);
      break;

    case CEPH_OSD_OP_OMAPCLEAR:
      tracepoint(osd, do_osd_op_pre_omapclear, soid.oid.name.c_str(), soid.snap.val);
      if (pool.info.require_rollback()) {
	result = -EOPNOTSUPP;
	break;
      }
      ctx->mod_desc.mark_unrollbackable();
      ++ctx->num_write;
      {
	if (!obs.exists || oi.is_whiteout()) {
	  result = -ENOENT;
	  break;
	}
	t->touch(soid);
	t->omap_clear(soid);
	ctx->delta_stats.num_wr++;
      }
      obs.oi.set_flag(object_info_t::FLAG_OMAP);
      obs.oi.set_omap_digest(-1);
      break;

    case CEPH_OSD_OP_OMAPRMKEYS:
      if (pool.info.require_rollback()) {
	result = -EOPNOTSUPP;
	tracepoint(osd, do_osd_op_pre_omaprmkeys, soid.oid.name.c_str(), soid.snap.val, "???");
	break;
      }
      ctx->mod_desc.mark_unrollbackable();
      ++ctx->num_write;
      {
	if (!obs.exists || oi.is_whiteout()) {
	  result = -ENOENT;
	  tracepoint(osd, do_osd_op_pre_omaprmkeys, soid.oid.name.c_str(), soid.snap.val, "???");
	  break;
	}
	t->touch(soid);
	set<string> to_rm;
	try {
	  ::decode(to_rm, bp);
	}
	catch (buffer::error& e) {
	  result = -EINVAL;
	  tracepoint(osd, do_osd_op_pre_omaprmkeys, soid.oid.name.c_str(), soid.snap.val, "???");
	  goto fail;
	}
	tracepoint(osd, do_osd_op_pre_omaprmkeys, soid.oid.name.c_str(), soid.snap.val, list_entries(to_rm).c_str());
	t->omap_rmkeys(soid, to_rm);
	ctx->delta_stats.num_wr++;
      }
      obs.oi.set_flag(object_info_t::FLAG_OMAP);
      obs.oi.clear_omap_digest();
      break;

    case CEPH_OSD_OP_COPY_GET_CLASSIC:
      ++ctx->num_read;
      tracepoint(osd, do_osd_op_pre_copy_get_classic, soid.oid.name.c_str(), soid.snap.val);
      result = fill_in_copy_get(ctx, bp, osd_op, ctx->obc, true);
      if (result == -EINVAL)
	goto fail;
      break;

    case CEPH_OSD_OP_COPY_GET:
      ++ctx->num_read;
      tracepoint(osd, do_osd_op_pre_copy_get, soid.oid.name.c_str(), soid.snap.val);
      result = fill_in_copy_get(ctx, bp, osd_op, ctx->obc, false);
      if (result == -EINVAL)
	goto fail;
      break;

    case CEPH_OSD_OP_COPY_FROM:
      ++ctx->num_write;
      {
	object_t src_name;
	object_locator_t src_oloc;
	snapid_t src_snapid = (uint64_t)op.copy_from.snapid;
	version_t src_version = op.copy_from.src_version;
	try {
	  ::decode(src_name, bp);
	  ::decode(src_oloc, bp);
	}
	catch (buffer::error& e) {
	  result = -EINVAL;
	  tracepoint(osd,
		     do_osd_op_pre_copy_from,
		     soid.oid.name.c_str(),
		     soid.snap.val,
		     "???",
		     0,
		     "???",
		     "???",
		     0,
		     src_snapid,
		     src_version);
	  goto fail;
	}
	tracepoint(osd,
		   do_osd_op_pre_copy_from,
		   soid.oid.name.c_str(),
		   soid.snap.val,
		   src_name.name.c_str(),
		   src_oloc.pool,
		   src_oloc.key.c_str(),
		   src_oloc.nspace.c_str(),
		   src_oloc.hash,
		   src_snapid,
		   src_version);
	if (!ctx->copy_cb) {
	  // start
	  pg_t raw_pg;
	  get_osdmap()->object_locator_to_pg(src_name, src_oloc, raw_pg);
	  hobject_t src(src_name, src_oloc.key, src_snapid,
			raw_pg.ps(), raw_pg.pool(),
			src_oloc.nspace);
	  if (src == soid) {
	    dout(20) << " copy from self is invalid" << dendl;
	    result = -EINVAL;
	    break;
	  }
	  CopyFromCallback *cb = new CopyFromCallback(ctx);
	  ctx->copy_cb = cb;
	  start_copy(cb, ctx->obc, src, src_oloc, src_version,
		     op.copy_from.flags,
		     false);
	  result = -EINPROGRESS;
	} else {
	  // finish
	  assert(ctx->copy_cb->get_result() >= 0);
	  finish_copyfrom(ctx);
	  result = 0;
	}
      }
      break;

    default:
      tracepoint(osd, do_osd_op_pre_unknown, soid.oid.name.c_str(), soid.snap.val, op.op, ceph_osd_op_name(op.op));
      dout(1) << "unrecognized osd op " << op.op
	      << " " << ceph_osd_op_name(op.op)
	      << dendl;
      result = -EOPNOTSUPP;
    }

  fail:
    osd_op.rval = result;
    tracepoint(osd, do_osd_op_post, soid.oid.name.c_str(), soid.snap.val, op.op, ceph_osd_op_name(op.op), op.flags, result);
    if (result < 0 && (op.flags & CEPH_OSD_OP_FLAG_FAILOK))
      result = 0;

    if (result < 0)
      break;
  }
  return result;
}

int ReplicatedPG::_get_tmap(OpContext *ctx, bufferlist *header, bufferlist *vals)
{
  if (ctx->new_obs.oi.size == 0) {
    dout(20) << "unable to get tmap for zero sized " << ctx->new_obs.oi.soid << dendl;
    return -ENODATA;
  }
  vector<OSDOp> nops(1);
  OSDOp &newop = nops[0];
  newop.op.op = CEPH_OSD_OP_TMAPGET;
  do_osd_ops(ctx, nops);
  try {
    bufferlist::iterator i = newop.outdata.begin();
    ::decode(*header, i);
    (*vals).substr_of(newop.outdata, i.get_off(), i.get_remaining());
  } catch (...) {
    dout(20) << "unsuccessful at decoding tmap for " << ctx->new_obs.oi.soid
	     << dendl;
    return -EINVAL;
  }
  dout(20) << "successful at decoding tmap for " << ctx->new_obs.oi.soid
	   << dendl;
  return 0;
}

int ReplicatedPG::_verify_no_head_clones(const hobject_t& soid,
					const SnapSet& ss)
{
  // verify that all clones have been evicted
  dout(20) << __func__ << " verifying clones are absent "
	   << ss << dendl;
  for (vector<snapid_t>::const_iterator p = ss.clones.begin();
       p != ss.clones.end();
       ++p) {
    hobject_t clone_oid = soid;
    clone_oid.snap = *p;
    if (is_missing_object(clone_oid))
      return -EBUSY;
    ObjectContextRef clone_obc = get_object_context(clone_oid, false);
    if (clone_obc && clone_obc->obs.exists) {
      dout(10) << __func__ << " cannot evict head before clone "
	       << clone_oid << dendl;
      return -EBUSY;
    }
    if (copy_ops.count(clone_oid)) {
      dout(10) << __func__ << " cannot evict head, pending promote on clone "
	       << clone_oid << dendl;
      return -EBUSY;
    }
  }
  return 0;
}

inline int ReplicatedPG::_delete_oid(OpContext *ctx, bool no_whiteout)
{
  SnapSet& snapset = ctx->new_snapset;
  ObjectState& obs = ctx->new_obs;
  object_info_t& oi = obs.oi;
  const hobject_t& soid = oi.soid;
  PGBackend::PGTransaction* t = ctx->op_t;

  if (!obs.exists || (obs.oi.is_whiteout() && !no_whiteout))
    return -ENOENT;

  if (pool.info.require_rollback()) {
    if (ctx->mod_desc.rmobject(ctx->at_version.version)) {
      t->stash(soid, ctx->at_version.version);
    } else {
      t->remove(soid);
    }
    map<string, bufferlist> new_attrs;
    replace_cached_attrs(ctx, ctx->obc, new_attrs);
  } else {
    ctx->mod_desc.mark_unrollbackable();
    t->remove(soid);
  }

  if (oi.size > 0) {
    interval_set<uint64_t> ch;
    ch.insert(0, oi.size);
    ctx->modified_ranges.union_of(ch);
  }

  ctx->delta_stats.num_wr++;
  if (soid.is_snap()) {
    assert(ctx->obc->ssc->snapset.clone_overlap.count(soid.snap));
    ctx->delta_stats.num_bytes -= ctx->obc->ssc->snapset.get_clone_bytes(soid.snap);
  } else {
    ctx->delta_stats.num_bytes -= oi.size;
  }
  oi.size = 0;
  oi.new_object();

  // disconnect all watchers
  for (map<pair<uint64_t, entity_name_t>, watch_info_t>::iterator p =
	 oi.watchers.begin();
       p != oi.watchers.end();
       ++p) {
    dout(20) << __func__ << " will disconnect watcher " << p->first << dendl;
    ctx->watch_disconnects.push_back(
      OpContext::watch_disconnect_t(p->first.first, p->first.second, true));
  }
  oi.watchers.clear();

  // cache: cache: set whiteout on delete?
  if (pool.info.cache_mode != pg_pool_t::CACHEMODE_NONE && !no_whiteout) {
    dout(20) << __func__ << " setting whiteout on " << soid << dendl;
    oi.set_flag(object_info_t::FLAG_WHITEOUT);
    ctx->delta_stats.num_whiteouts++;
    t->touch(soid);
    osd->logger->inc(l_osd_tier_whiteout);
    return 0;
  }

  ctx->delta_stats.num_objects--;
  if (soid.is_snap())
    ctx->delta_stats.num_object_clones--;
  if (oi.is_whiteout()) {
    dout(20) << __func__ << " deleting whiteout on " << soid << dendl;
    ctx->delta_stats.num_whiteouts--;
  }
  if (soid.is_head())
    snapset.head_exists = false;
  obs.exists = false;
  return 0;
}

int ReplicatedPG::_rollback_to(OpContext *ctx, ceph_osd_op& op)
{
  SnapSet& snapset = ctx->new_snapset;
  ObjectState& obs = ctx->new_obs;
  object_info_t& oi = obs.oi;
  const hobject_t& soid = oi.soid;
  PGBackend::PGTransaction* t = ctx->op_t;
  snapid_t snapid = (uint64_t)op.snap.snapid;
  hobject_t missing_oid;

  dout(10) << "_rollback_to " << soid << " snapid " << snapid << dendl;

  ObjectContextRef rollback_to;
  int ret = find_object_context(
    hobject_t(soid.oid, soid.get_key(), snapid, soid.get_hash(), info.pgid.pool(),
	      soid.get_namespace()),
    &rollback_to, false, false, &missing_oid);
  if (ret == -EAGAIN) {
    /* clone must be missing */
    assert(is_missing_object(missing_oid));
    dout(20) << "_rollback_to attempted to roll back to a missing object "
	     << missing_oid << " (requested snapid: ) " << snapid << dendl;
    wait_for_unreadable_object(missing_oid, ctx->op);
    return ret;
  }
  if (maybe_handle_cache(ctx->op, true, rollback_to, ret, missing_oid, true)) {
    // promoting the rollback src, presumably
    return -EAGAIN;
  }
  if (ret == -ENOENT || (rollback_to && rollback_to->obs.oi.is_whiteout())) {
    // there's no snapshot here, or there's no object.
    // if there's no snapshot, we delete the object; otherwise, do nothing.
    dout(20) << "_rollback_to deleting head on " << soid.oid
	     << " because got ENOENT|whiteout on find_object_context" << dendl;
    if (ctx->obc->obs.oi.watchers.size()) {
      // Cannot delete an object with watchers
      ret = -EBUSY;
    } else {
      _delete_oid(ctx, false);
      ret = 0;
    }
  } else if (ret) {
    // ummm....huh? It *can't* return anything else at time of writing.
    assert(0 == "unexpected error code in _rollback_to");
  } else { //we got our context, let's use it to do the rollback!
    hobject_t& rollback_to_sobject = rollback_to->obs.oi.soid;
    if (is_degraded_object(rollback_to_sobject)) {
      dout(20) << "_rollback_to attempted to roll back to a degraded object "
	       << rollback_to_sobject << " (requested snapid: ) " << snapid << dendl;
      wait_for_degraded_object(rollback_to_sobject, ctx->op);
      ret = -EAGAIN;
    } else if (rollback_to->obs.oi.soid.snap == CEPH_NOSNAP) {
      // rolling back to the head; we just need to clone it.
      ctx->modify = true;
    } else {
      /* 1) Delete current head
       * 2) Clone correct snapshot into head
       * 3) Calculate clone_overlaps by following overlaps
       *    forward from rollback snapshot */
      dout(10) << "_rollback_to deleting " << soid.oid
	       << " and rolling back to old snap" << dendl;

      if (pool.info.require_rollback()) {
	if (obs.exists) {
	  if (ctx->mod_desc.rmobject(ctx->at_version.version)) {
	    t->stash(soid, ctx->at_version.version);
	  } else {
	    t->remove(soid);
	  }
	}
	replace_cached_attrs(ctx, ctx->obc, rollback_to->attr_cache);
      } else {
	if (obs.exists) {
	  ctx->mod_desc.mark_unrollbackable();
	  t->remove(soid);
	}
      }
      ctx->mod_desc.create();
      t->clone(rollback_to_sobject, soid);
      snapset.head_exists = true;

      map<snapid_t, interval_set<uint64_t> >::iterator iter =
	snapset.clone_overlap.lower_bound(snapid);
      interval_set<uint64_t> overlaps = iter->second;
      assert(iter != snapset.clone_overlap.end());
      for ( ;
	    iter != snapset.clone_overlap.end();
	    ++iter)
	overlaps.intersection_of(iter->second);

      if (obs.oi.size > 0) {
	interval_set<uint64_t> modified;
	modified.insert(0, obs.oi.size);
	overlaps.intersection_of(modified);
	modified.subtract(overlaps);
	ctx->modified_ranges.union_of(modified);
      }

      // Adjust the cached objectcontext
      if (!obs.exists) {
	obs.exists = true; //we're about to recreate it
	ctx->delta_stats.num_objects++;
      }
      ctx->delta_stats.num_bytes -= obs.oi.size;
      ctx->delta_stats.num_bytes += rollback_to->obs.oi.size;
      obs.oi.size = rollback_to->obs.oi.size;
      if (rollback_to->obs.oi.is_data_digest())
	obs.oi.set_data_digest(rollback_to->obs.oi.data_digest);
      else
	obs.oi.clear_data_digest();
      if (rollback_to->obs.oi.is_omap_digest())
	obs.oi.set_omap_digest(rollback_to->obs.oi.omap_digest);
      else
	obs.oi.clear_omap_digest();
      snapset.head_exists = true;
    }
  }
  return ret;
}

void ReplicatedPG::_make_clone(
  OpContext *ctx,
  PGBackend::PGTransaction* t,
  ObjectContextRef obc,
  const hobject_t& head, const hobject_t& coid,
  object_info_t *poi)
{
  bufferlist bv;
  ::encode(*poi, bv);

  t->clone(head, coid);
  setattr_maybe_cache(obc, ctx, t, OI_ATTR, bv);
  rmattr_maybe_cache(obc, ctx, t, SS_ATTR);
}

void ReplicatedPG::make_writeable(OpContext *ctx)
{
  const hobject_t& soid = ctx->obs->oi.soid;
  SnapContext& snapc = ctx->snapc;
  PGBackend::PGTransaction *t = pgbackend->get_transaction();

  // clone?
  assert(soid.snap == CEPH_NOSNAP);
  dout(20) << "make_writeable " << soid << " snapset=" << ctx->snapset
	   << "  snapc=" << snapc << dendl;
  
  bool was_dirty = ctx->obc->obs.oi.is_dirty();
  if (ctx->new_obs.exists) {
    // we will mark the object dirty
    if (ctx->undirty && was_dirty) {
      dout(20) << " clearing DIRTY flag" << dendl;
      assert(ctx->new_obs.oi.is_dirty());
      ctx->new_obs.oi.clear_flag(object_info_t::FLAG_DIRTY);
      --ctx->delta_stats.num_objects_dirty;
      osd->logger->inc(l_osd_tier_clean);
    } else if (!was_dirty && !ctx->undirty) {
      dout(20) << " setting DIRTY flag" << dendl;
      ctx->new_obs.oi.set_flag(object_info_t::FLAG_DIRTY);
      ++ctx->delta_stats.num_objects_dirty;
      osd->logger->inc(l_osd_tier_dirty);
    }
  } else {
    if (was_dirty) {
      dout(20) << " deletion, decrementing num_dirty and clearing flag" << dendl;
      ctx->new_obs.oi.clear_flag(object_info_t::FLAG_DIRTY);
      --ctx->delta_stats.num_objects_dirty;
    }
  }

  if ((ctx->new_obs.exists &&
       ctx->new_obs.oi.is_omap()) &&
      (!ctx->obc->obs.exists ||
       !ctx->obc->obs.oi.is_omap())) {
    ++ctx->delta_stats.num_objects_omap;
  }
  if ((!ctx->new_obs.exists ||
       !ctx->new_obs.oi.is_omap()) &&
      (ctx->obc->obs.exists &&
       ctx->obc->obs.oi.is_omap())) {
    --ctx->delta_stats.num_objects_omap;
  }

  // use newer snapc?
  if (ctx->new_snapset.seq > snapc.seq) {
    snapc.seq = ctx->new_snapset.seq;
    snapc.snaps = ctx->new_snapset.snaps;
    dout(10) << " using newer snapc " << snapc << dendl;
  }

  if (ctx->obs->exists)
    filter_snapc(snapc.snaps);
  
  if ((ctx->obs->exists && !ctx->obs->oi.is_whiteout()) && // head exist(ed)
      snapc.snaps.size() &&                 // there are snaps
      !ctx->cache_evict &&
      snapc.snaps[0] > ctx->new_snapset.seq) {  // existing object is old
    // clone
    hobject_t coid = soid;
    coid.snap = snapc.seq;
    
    unsigned l;
    for (l=1; l<snapc.snaps.size() && snapc.snaps[l] > ctx->new_snapset.seq; l++) ;
    
    vector<snapid_t> snaps(l);
    for (unsigned i=0; i<l; i++)
      snaps[i] = snapc.snaps[i];
    
    // prepare clone
    object_info_t static_snap_oi(coid);
    object_info_t *snap_oi;
    if (is_primary()) {
      ctx->clone_obc = object_contexts.lookup_or_create(static_snap_oi.soid);
      ctx->clone_obc->destructor_callback = new C_PG_ObjectContext(this, ctx->clone_obc.get());
      ctx->clone_obc->obs.oi = static_snap_oi;
      ctx->clone_obc->obs.exists = true;
      ctx->clone_obc->ssc = ctx->obc->ssc;
      ctx->clone_obc->ssc->ref++;
      if (pool.info.require_rollback())
	ctx->clone_obc->attr_cache = ctx->obc->attr_cache;
      snap_oi = &ctx->clone_obc->obs.oi;
      bool got = ctx->clone_obc->get_write_greedy(ctx->op);
      assert(got);
      dout(20) << " got greedy write on clone_obc " << *ctx->clone_obc << dendl;
    } else {
      snap_oi = &static_snap_oi;
    }
    snap_oi->version = ctx->at_version;
    snap_oi->prior_version = ctx->obs->oi.version;
    snap_oi->copy_user_bits(ctx->obs->oi);
    snap_oi->snaps = snaps;
    if (was_dirty)
      snap_oi->set_flag(object_info_t::FLAG_DIRTY);
    _make_clone(ctx, t, ctx->clone_obc, soid, coid, snap_oi);
    
    ctx->delta_stats.num_objects++;
    if (snap_oi->is_dirty())
      ctx->delta_stats.num_objects_dirty++;
    if (snap_oi->is_whiteout()) {
      dout(20) << __func__ << " cloning whiteout on " << soid << " to " << coid << dendl;
      ctx->delta_stats.num_whiteouts++;
    }
    if (snap_oi->is_omap())
      ctx->delta_stats.num_objects_omap++;
    ctx->delta_stats.num_object_clones++;
    ctx->new_snapset.clones.push_back(coid.snap);
    ctx->new_snapset.clone_size[coid.snap] = ctx->obs->oi.size;

    // clone_overlap should contain an entry for each clone 
    // (an empty interval_set if there is no overlap)
    ctx->new_snapset.clone_overlap[coid.snap];
    if (ctx->obs->oi.size)
      ctx->new_snapset.clone_overlap[coid.snap].insert(0, ctx->obs->oi.size);
    
    // log clone
    dout(10) << " cloning v " << ctx->obs->oi.version
	     << " to " << coid << " v " << ctx->at_version
	     << " snaps=" << snaps << dendl;
    ctx->log.push_back(pg_log_entry_t(pg_log_entry_t::CLONE, coid, ctx->at_version,
				      ctx->obs->oi.version,
				      ctx->obs->oi.user_version,
				      osd_reqid_t(), ctx->new_obs.oi.mtime));
    ::encode(snaps, ctx->log.back().snaps);
    ctx->log.back().mod_desc.create();

    ctx->at_version.version++;
  }

  // update most recent clone_overlap and usage stats
  if (ctx->new_snapset.clones.size() > 0) {
    /* we need to check whether the most recent clone exists, if it's been evicted,
     * it's not included in the stats */
    hobject_t last_clone_oid = soid;
    last_clone_oid.snap = ctx->new_snapset.clone_overlap.rbegin()->first;
    if (is_present_clone(last_clone_oid)) {
      interval_set<uint64_t> &newest_overlap = ctx->new_snapset.clone_overlap.rbegin()->second;
      ctx->modified_ranges.intersection_of(newest_overlap);
      // modified_ranges is still in use by the clone
      add_interval_usage(ctx->modified_ranges, ctx->delta_stats);
      newest_overlap.subtract(ctx->modified_ranges);
    }
  }
  
  // prepend transaction to op_t
  t->append(ctx->op_t);
  delete ctx->op_t;
  ctx->op_t = t;

  // update snapset with latest snap context
  ctx->new_snapset.seq = snapc.seq;
  ctx->new_snapset.snaps = snapc.snaps;
  ctx->new_snapset.head_exists = ctx->new_obs.exists;
  dout(20) << "make_writeable " << soid << " done, snapset=" << ctx->new_snapset << dendl;
}


void ReplicatedPG::write_update_size_and_usage(object_stat_sum_t& delta_stats, object_info_t& oi,
					       interval_set<uint64_t>& modified, uint64_t offset,
					       uint64_t length, bool count_bytes)
{
  interval_set<uint64_t> ch;
  if (length)
    ch.insert(offset, length);
  modified.union_of(ch);
  if (length && (offset + length > oi.size)) {
    uint64_t new_size = offset + length;
    delta_stats.num_bytes += new_size - oi.size;
    oi.size = new_size;
  }
  delta_stats.num_wr++;
  if (count_bytes)
    delta_stats.num_wr_kb += SHIFT_ROUND_UP(length, 10);
}

void ReplicatedPG::add_interval_usage(interval_set<uint64_t>& s, object_stat_sum_t& delta_stats)
{
  for (interval_set<uint64_t>::const_iterator p = s.begin(); p != s.end(); ++p) {
    delta_stats.num_bytes += p.get_len();
  }
}

void ReplicatedPG::do_osd_op_effects(OpContext *ctx, const ConnectionRef& conn)
{
  entity_name_t entity = ctx->reqid.name;
  dout(15) << "do_osd_op_effects " << entity << " con " << conn.get() << dendl;

  // disconnects first
  for (list<OpContext::watch_disconnect_t>::iterator i =
	 ctx->watch_disconnects.begin();
       i != ctx->watch_disconnects.end();
       ++i) {
    pair<uint64_t, entity_name_t> watcher(i->cookie, i->name);
    if (ctx->obc->watchers.count(watcher)) {
      WatchRef watch = ctx->obc->watchers[watcher];
      dout(10) << "do_osd_op_effects disconnect watcher " << watcher << dendl;
      ctx->obc->watchers.erase(watcher);
      watch->remove(i->send_disconnect);
    } else {
      dout(10) << "do_osd_op_effects disconnect failed to find watcher "
	       << watcher << dendl;
    }
  }

  if (!conn)
    return;
  boost::intrusive_ptr<OSD::Session> session((OSD::Session *)conn->get_priv());
  if (!session.get())
    return;
  session->put();  // get_priv() takes a ref, and so does the intrusive_ptr

  for (list<pair<watch_info_t,bool> >::iterator i = ctx->watch_connects.begin();
       i != ctx->watch_connects.end();
       ++i) {
    pair<uint64_t, entity_name_t> watcher(i->first.cookie, entity);
    dout(15) << "do_osd_op_effects applying watch connect on session "
	     << session.get() << " watcher " << watcher << dendl;
    WatchRef watch;
    if (ctx->obc->watchers.count(watcher)) {
      dout(15) << "do_osd_op_effects found existing watch watcher " << watcher
	       << dendl;
      watch = ctx->obc->watchers[watcher];
    } else {
      dout(15) << "do_osd_op_effects new watcher " << watcher
	       << dendl;
      watch = Watch::makeWatchRef(
	this, osd, ctx->obc, i->first.timeout_seconds,
	i->first.cookie, entity, conn->get_peer_addr());
      ctx->obc->watchers.insert(
	make_pair(
	  watcher,
	  watch));
    }
    watch->connect(conn, i->second);
  }

  for (list<notify_info_t>::iterator p = ctx->notifies.begin();
       p != ctx->notifies.end();
       ++p) {
    dout(10) << "do_osd_op_effects, notify " << *p << dendl;
    ConnectionRef conn(ctx->op->get_req()->get_connection());
    NotifyRef notif(
      Notify::makeNotifyRef(
	conn,
	ctx->reqid.name.num(),
	p->bl,
	p->timeout,
	p->cookie,
	osd->get_next_id(get_osdmap()->get_epoch()),
	ctx->obc->obs.oi.user_version,
	osd));
    for (map<pair<uint64_t, entity_name_t>, WatchRef>::iterator i =
	   ctx->obc->watchers.begin();
	 i != ctx->obc->watchers.end();
	 ++i) {
      dout(10) << "starting notify on watch " << i->first << dendl;
      i->second->start_notify(notif);
    }
    notif->init();
  }

  for (list<OpContext::NotifyAck>::iterator p = ctx->notify_acks.begin();
       p != ctx->notify_acks.end();
       ++p) {
    if (p->watch_cookie)
      dout(10) << "notify_ack " << make_pair(p->watch_cookie.get(), p->notify_id) << dendl;
    else
      dout(10) << "notify_ack " << make_pair("NULL", p->notify_id) << dendl;
    for (map<pair<uint64_t, entity_name_t>, WatchRef>::iterator i =
	   ctx->obc->watchers.begin();
	 i != ctx->obc->watchers.end();
	 ++i) {
      if (i->first.second != entity) continue;
      if (p->watch_cookie &&
	  p->watch_cookie.get() != i->first.first) continue;
      dout(10) << "acking notify on watch " << i->first << dendl;
      i->second->notify_ack(p->notify_id, p->reply_bl);
    }
  }
}

coll_t ReplicatedPG::get_temp_coll(ObjectStore::Transaction *t)
{
  return pgbackend->get_temp_coll(t);
}

hobject_t ReplicatedPG::generate_temp_object()
{
  ostringstream ss;
  ss << "temp_" << info.pgid << "_" << get_role() << "_" << osd->monc->get_global_id() << "_" << (++temp_seq);
  hobject_t hoid = hobject_t::make_temp(ss.str());
  dout(20) << __func__ << " " << hoid << dendl;
  return hoid;
}

int ReplicatedPG::prepare_transaction(OpContext *ctx)
{
  assert(!ctx->ops.empty());
  
  const hobject_t& soid = ctx->obs->oi.soid;

  // valid snap context?
  if (!ctx->snapc.is_valid()) {
    dout(10) << " invalid snapc " << ctx->snapc << dendl;
    return -EINVAL;
  }

  // prepare the actual mutation
  int result = do_osd_ops(ctx, ctx->ops);
  if (result < 0)
    return result;

  // read-op?  done?
  if (ctx->op_t->empty() && !ctx->modify) {
    unstable_stats.add(ctx->delta_stats);
    return result;
  }

  // cache: clear whiteout?
  if (pool.info.cache_mode != pg_pool_t::CACHEMODE_NONE) {
    if (ctx->user_modify &&
	ctx->obc->obs.oi.is_whiteout()) {
      dout(10) << __func__ << " clearing whiteout on " << soid << dendl;
      ctx->new_obs.oi.clear_flag(object_info_t::FLAG_WHITEOUT);
      --ctx->delta_stats.num_whiteouts;
    }
  }

  // clone, if necessary
  if (soid.snap == CEPH_NOSNAP)
    make_writeable(ctx);

  finish_ctx(ctx,
	     ctx->new_obs.exists ? pg_log_entry_t::MODIFY :
	     pg_log_entry_t::DELETE);

  return result;
}

void ReplicatedPG::finish_ctx(OpContext *ctx, int log_op_type, bool maintain_ssc,
			      bool scrub_ok)
{
  const hobject_t& soid = ctx->obs->oi.soid;
  dout(20) << __func__ << " " << soid << " " << ctx
	   << " op " << pg_log_entry_t::get_op_name(log_op_type)
	   << dendl;
  utime_t now = ceph_clock_now(cct);

  // snapset
  bufferlist bss;

  if (soid.snap == CEPH_NOSNAP && maintain_ssc) {
    ::encode(ctx->new_snapset, bss);
    assert(ctx->new_obs.exists == ctx->new_snapset.head_exists);

    if (ctx->new_obs.exists) {
      if (!ctx->obs->exists) {
	if (ctx->snapset_obc && ctx->snapset_obc->obs.exists) {
	  hobject_t snapoid = soid.get_snapdir();
	  ctx->log.push_back(pg_log_entry_t(pg_log_entry_t::DELETE, snapoid,
	      ctx->at_version,
	      ctx->snapset_obc->obs.oi.version,
	      0, osd_reqid_t(), ctx->mtime));
	  if (pool.info.require_rollback()) {
	    if (ctx->log.back().mod_desc.rmobject(ctx->at_version.version)) {
	      ctx->op_t->stash(snapoid, ctx->at_version.version);
	    } else {
	      ctx->op_t->remove(snapoid);
	    }
	  } else {
	    ctx->op_t->remove(snapoid);
	    ctx->log.back().mod_desc.mark_unrollbackable();
	  }
	  dout(10) << " removing old " << snapoid << dendl;

	  ctx->at_version.version++;

	  ctx->snapset_obc->obs.exists = false;
	}
      }
    } else if (ctx->new_snapset.clones.size() &&
	       !ctx->cache_evict &&
	       (!ctx->snapset_obc || !ctx->snapset_obc->obs.exists)) {
      // save snapset on _snap
      hobject_t snapoid(soid.oid, soid.get_key(), CEPH_SNAPDIR, soid.get_hash(),
			info.pgid.pool(), soid.get_namespace());
      dout(10) << " final snapset " << ctx->new_snapset
	       << " in " << snapoid << dendl;
      ctx->log.push_back(pg_log_entry_t(pg_log_entry_t::MODIFY, snapoid,
					ctx->at_version,
	                                eversion_t(),
					0, osd_reqid_t(), ctx->mtime));

      if (!ctx->snapset_obc)
	ctx->snapset_obc = get_object_context(snapoid, true);
      bool got = ctx->snapset_obc->get_write_greedy(ctx->op);
      assert(got);
      dout(20) << " got greedy write on snapset_obc " << *ctx->snapset_obc << dendl;
      ctx->release_snapset_obc = true;
      if (pool.info.require_rollback() && !ctx->snapset_obc->obs.exists) {
	ctx->log.back().mod_desc.create();
      } else if (!pool.info.require_rollback()) {
	ctx->log.back().mod_desc.mark_unrollbackable();
      }
      ctx->snapset_obc->obs.exists = true;
      ctx->snapset_obc->obs.oi.version = ctx->at_version;
      ctx->snapset_obc->obs.oi.last_reqid = ctx->reqid;
      ctx->snapset_obc->obs.oi.mtime = ctx->mtime;
      ctx->snapset_obc->obs.oi.local_mtime = now;

      bufferlist bv(sizeof(ctx->new_obs.oi));
      ::encode(ctx->snapset_obc->obs.oi, bv);
      ctx->op_t->touch(snapoid);
      setattr_maybe_cache(ctx->snapset_obc, ctx, ctx->op_t, OI_ATTR, bv);
      setattr_maybe_cache(ctx->snapset_obc, ctx, ctx->op_t, SS_ATTR, bss);
      if (pool.info.require_rollback()) {
	map<string, boost::optional<bufferlist> > to_set;
	to_set[SS_ATTR];
	to_set[OI_ATTR];
	ctx->log.back().mod_desc.setattrs(to_set);
      } else {
	ctx->log.back().mod_desc.mark_unrollbackable();
      }
      ctx->at_version.version++;
    }
  }

  // finish and log the op.
  if (ctx->user_modify) {
    // update the user_version for any modify ops, except for the watch op
    ctx->user_at_version = MAX(info.last_user_version, ctx->new_obs.oi.user_version) + 1;
    /* In order for new clients and old clients to interoperate properly
     * when exchanging versions, we need to lower bound the user_version
     * (which our new clients pay proper attention to)
     * by the at_version (which is all the old clients can ever see). */
    if (ctx->at_version.version > ctx->user_at_version)
      ctx->user_at_version = ctx->at_version.version;
    ctx->new_obs.oi.user_version = ctx->user_at_version;
  }
  ctx->bytes_written = ctx->op_t->get_bytes_written();
 
  if (ctx->new_obs.exists) {
    // on the head object
    ctx->new_obs.oi.version = ctx->at_version;
    ctx->new_obs.oi.prior_version = ctx->obs->oi.version;
    ctx->new_obs.oi.last_reqid = ctx->reqid;
    if (ctx->mtime != utime_t()) {
      ctx->new_obs.oi.mtime = ctx->mtime;
      dout(10) << " set mtime to " << ctx->new_obs.oi.mtime << dendl;
      ctx->new_obs.oi.local_mtime = now;
    } else {
      dout(10) << " mtime unchanged at " << ctx->new_obs.oi.mtime << dendl;
    }

    bufferlist bv(sizeof(ctx->new_obs.oi));
    ::encode(ctx->new_obs.oi, bv);
    setattr_maybe_cache(ctx->obc, ctx, ctx->op_t, OI_ATTR, bv);

    if (soid.snap == CEPH_NOSNAP) {
      dout(10) << " final snapset " << ctx->new_snapset
	       << " in " << soid << dendl;
      setattr_maybe_cache(ctx->obc, ctx, ctx->op_t, SS_ATTR, bss);

      if (pool.info.require_rollback()) {
	set<string> changing;
	changing.insert(OI_ATTR);
	changing.insert(SS_ATTR);
	ctx->obc->fill_in_setattrs(changing, &(ctx->mod_desc));
      } else {
	// replicated pools are never rollbackable in this case
	ctx->mod_desc.mark_unrollbackable();
      }
    } else {
      dout(10) << " no snapset (this is a clone)" << dendl;
    }
  } else {
    ctx->new_obs.oi = object_info_t(ctx->obc->obs.oi.soid);
  }

  // append to log
  ctx->log.push_back(pg_log_entry_t(log_op_type, soid, ctx->at_version,
				    ctx->obs->oi.version,
				    ctx->user_at_version, ctx->reqid,
				    ctx->mtime));
  if (soid.snap < CEPH_NOSNAP) {
    set<snapid_t> _snaps(ctx->new_obs.oi.snaps.begin(),
			 ctx->new_obs.oi.snaps.end());
    switch (log_op_type) {
    case pg_log_entry_t::MODIFY:
    case pg_log_entry_t::PROMOTE:
      dout(20) << __func__ << " encoding snaps " << ctx->new_obs.oi.snaps
	       << dendl;
      ::encode(ctx->new_obs.oi.snaps, ctx->log.back().snaps);
      break;
    case pg_log_entry_t::CLEAN:
      dout(20) << __func__ << " encoding snaps " << ctx->new_obs.oi.snaps
	       << dendl;
      ::encode(ctx->new_obs.oi.snaps, ctx->log.back().snaps);
      break;
    default:
      break;
    }
  }

  ctx->log.back().mod_desc.claim(ctx->mod_desc);

  // apply new object state.
  ctx->obc->obs = ctx->new_obs;

  if (!maintain_ssc && soid.is_head()) {
    ctx->obc->ssc->exists = false;
    ctx->obc->ssc->snapset = SnapSet();
  } else {
    ctx->obc->ssc->exists = true;
    ctx->obc->ssc->snapset = ctx->new_snapset;
  }

  info.stats.stats.add(ctx->delta_stats);

  for (set<pg_shard_t>::iterator i = backfill_targets.begin();
       i != backfill_targets.end();
       ++i) {
    pg_shard_t bt = *i;
    pg_info_t& pinfo = peer_info[bt];
    if (soid <= pinfo.last_backfill)
      pinfo.stats.stats.add(ctx->delta_stats);
    else if (soid <= last_backfill_started)
      pending_backfill_updates[soid].stats.add(ctx->delta_stats);
  }

  if (!scrub_ok && scrubber.active) {
    assert(soid < scrubber.start || soid >= scrubber.end);
    if (soid < scrubber.start)
      scrub_cstat.add(ctx->delta_stats);
  }
}

void ReplicatedPG::complete_read_ctx(int result, OpContext *ctx)
{
  MOSDOp *m = static_cast<MOSDOp*>(ctx->op->get_req());
  assert(ctx->async_reads_complete());

  for (vector<OSDOp>::iterator p = ctx->ops.begin(); p != ctx->ops.end(); ++p) {
    ctx->bytes_read += p->outdata.length();
  }
  ctx->reply->claim_op_out_data(ctx->ops);
  ctx->reply->get_header().data_off = ctx->data_off;

  MOSDOpReply *reply = ctx->reply;
  ctx->reply = NULL;

  if (result >= 0) {
    log_op_stats(ctx);
    publish_stats_to_osd();

    // on read, return the current object version
    if (ctx->obs) {
      reply->set_reply_versions(eversion_t(), ctx->obs->oi.user_version);
    } else {
      reply->set_reply_versions(eversion_t(), ctx->user_at_version);
    }
  } else if (result == -ENOENT) {
    // on ENOENT, set a floor for what the next user version will be.
    reply->set_enoent_reply_versions(info.last_update, info.last_user_version);
  }

  reply->set_result(result);
  reply->add_flags(CEPH_OSD_FLAG_ACK | CEPH_OSD_FLAG_ONDISK);
  osd->send_message_osd_client(reply, m->get_connection());
  close_op_ctx(ctx, 0);
}

// ========================================================================
// copyfrom

struct C_Copyfrom : public Context {
  ReplicatedPGRef pg;
  hobject_t oid;
  epoch_t last_peering_reset;
  ceph_tid_t tid;
  ReplicatedPG::CopyOpRef cop;
  C_Copyfrom(ReplicatedPG *p, hobject_t o, epoch_t lpr,
	     const ReplicatedPG::CopyOpRef& c)
    : pg(p), oid(o), last_peering_reset(lpr),
      tid(0), cop(c)
  {}
  void finish(int r) {
    if (r == -ECANCELED)
      return;
    pg->lock();
    if (last_peering_reset == pg->get_last_peering_reset()) {
      pg->process_copy_chunk(oid, tid, r);
    }
    pg->unlock();
  }
};

struct C_CopyFrom_AsyncReadCb : public Context {
  OSDOp *osd_op;
  object_copy_data_t reply_obj;
  uint64_t features;
  bool classic;
  size_t len;
  C_CopyFrom_AsyncReadCb(OSDOp *osd_op, uint64_t features, bool classic) :
    osd_op(osd_op), features(features), classic(classic), len(0) {}
  void finish(int r) {
    assert(len > 0);
    assert(len <= reply_obj.data.length());
    bufferlist bl;
    bl.substr_of(reply_obj.data, 0, len);
    reply_obj.data.swap(bl);
    if (classic) {
      reply_obj.encode_classic(osd_op->outdata);
    } else {
      ::encode(reply_obj, osd_op->outdata, features);
    }
  }
};

int ReplicatedPG::fill_in_copy_get(
  OpContext *ctx,
  bufferlist::iterator& bp,
  OSDOp& osd_op,
  ObjectContextRef &obc,
  bool classic)
{
  object_info_t& oi = obc->obs.oi;
  hobject_t& soid = oi.soid;
  int result = 0;
  object_copy_cursor_t cursor;
  uint64_t out_max;
  try {
    ::decode(cursor, bp);
    ::decode(out_max, bp);
  }
  catch (buffer::error& e) {
    result = -EINVAL;
    return result;
  }

  uint64_t features = ctx->op->get_req()->get_connection()->get_features();

  bool async_read_started = false;
  object_copy_data_t _reply_obj;
  C_CopyFrom_AsyncReadCb *cb = NULL;
  if (pool.info.require_rollback()) {
    cb = new C_CopyFrom_AsyncReadCb(&osd_op, features, classic);
  }
  object_copy_data_t &reply_obj = cb ? cb->reply_obj : _reply_obj;
  // size, mtime
  reply_obj.size = oi.size;
  reply_obj.mtime = oi.mtime;
  if (soid.snap < CEPH_NOSNAP) {
    reply_obj.snaps = oi.snaps;
  } else {
    assert(obc->ssc);
    reply_obj.snap_seq = obc->ssc->snapset.seq;
  }
  if (oi.is_data_digest()) {
    reply_obj.flags |= object_copy_data_t::FLAG_DATA_DIGEST;
    reply_obj.data_digest = oi.data_digest;
  }
  if (oi.is_omap_digest()) {
    reply_obj.flags |= object_copy_data_t::FLAG_OMAP_DIGEST;
    reply_obj.omap_digest = oi.omap_digest;
  }

  // attrs
  map<string,bufferlist>& out_attrs = reply_obj.attrs;
  if (!cursor.attr_complete) {
    result = getattrs_maybe_cache(
      ctx->obc,
      &out_attrs,
      true);
    if (result < 0) {
      if (cb) {
        delete cb;
      }
      return result;
    }
    cursor.attr_complete = true;
    dout(20) << " got attrs" << dendl;
  }

  int64_t left = out_max - osd_op.outdata.length();

  // data
  bufferlist& bl = reply_obj.data;
  if (left > 0 && !cursor.data_complete) {
    if (cursor.data_offset < oi.size) {
      if (cb) {
	async_read_started = true;
	ctx->pending_async_reads.push_back(
	  make_pair(
	    boost::make_tuple(cursor.data_offset, left, 0),
	    make_pair(&bl, cb)));
	result = MIN(oi.size - cursor.data_offset, (uint64_t)left);
	cb->len = result;
      } else {
	result = pgbackend->objects_read_sync(
	  oi.soid, cursor.data_offset, left, osd_op.op.flags, &bl);
	if (result < 0)
	  return result;
      }
      assert(result <= left);
      left -= result;
      cursor.data_offset += result;
    }
    if (cursor.data_offset == oi.size) {
      cursor.data_complete = true;
      dout(20) << " got data" << dendl;
    }
    assert(cursor.data_offset <= oi.size);
  }

  // omap
  uint32_t omap_keys = 0;
  if (pool.info.require_rollback()) {
    cursor.omap_complete = true;
  } else {
    if (left > 0 && !cursor.omap_complete) {
      assert(cursor.data_complete);
      if (cursor.omap_offset.empty()) {
	osd->store->omap_get_header(coll, oi.soid, &reply_obj.omap_header);
      }
      bufferlist omap_data;
      ObjectMap::ObjectMapIterator iter =
	osd->store->get_omap_iterator(coll, oi.soid);
      assert(iter);
      iter->upper_bound(cursor.omap_offset);
      for (; iter->valid(); iter->next()) {
	++omap_keys;
	::encode(iter->key(), omap_data);
	::encode(iter->value(), omap_data);
	left -= iter->key().length() + 4 + iter->value().length() + 4;
	if (left <= 0)
	  break;
      }
      if (omap_keys) {
	::encode(omap_keys, reply_obj.omap_data);
	reply_obj.omap_data.claim_append(omap_data);
      }
      if (iter->valid()) {
	cursor.omap_offset = iter->key();
      } else {
	cursor.omap_complete = true;
	dout(20) << " got omap" << dendl;
      }
    }
  }

  dout(20) << " cursor.is_complete=" << cursor.is_complete()
	   << " " << out_attrs.size() << " attrs"
	   << " " << bl.length() << " bytes"
	   << " " << reply_obj.omap_header.length() << " omap header bytes"
	   << " " << reply_obj.omap_data.length() << " omap data bytes in "
	   << omap_keys << " keys"
	   << dendl;
  reply_obj.cursor = cursor;
  if (!async_read_started) {
    if (classic) {
      reply_obj.encode_classic(osd_op.outdata);
    } else {
      ::encode(reply_obj, osd_op.outdata, features);
    }
  }
  if (cb && !async_read_started) {
    delete cb;
  }
  result = 0;
  return result;
}

void ReplicatedPG::start_copy(CopyCallback *cb, ObjectContextRef obc,
			      hobject_t src, object_locator_t oloc,
			      version_t version, unsigned flags,
			      bool mirror_snapset)
{
  const hobject_t& dest = obc->obs.oi.soid;
  dout(10) << __func__ << " " << dest
	   << " from " << src << " " << oloc << " v" << version
	   << " flags " << flags
	   << (mirror_snapset ? " mirror_snapset" : "")
	   << dendl;

  assert(!mirror_snapset || (src.snap == CEPH_NOSNAP ||
			     src.snap == CEPH_SNAPDIR));

  // cancel a previous in-progress copy?
  if (copy_ops.count(dest)) {
    // FIXME: if the src etc match, we could avoid restarting from the
    // beginning.
    CopyOpRef cop = copy_ops[dest];
    cancel_copy(cop, false);
  }

  CopyOpRef cop(new CopyOp(cb, obc, src, oloc, version, flags,
			   mirror_snapset));
  copy_ops[dest] = cop;
  obc->start_block();

  _copy_some(obc, cop);
}

void ReplicatedPG::_copy_some(ObjectContextRef obc, CopyOpRef cop)
{
  dout(10) << __func__ << " " << obc << " " << cop << dendl;

  unsigned flags = 0;
  if (cop->flags & CEPH_OSD_COPY_FROM_FLAG_FLUSH)
    flags |= CEPH_OSD_FLAG_FLUSH;
  if (cop->flags & CEPH_OSD_COPY_FROM_FLAG_IGNORE_CACHE)
    flags |= CEPH_OSD_FLAG_IGNORE_CACHE;
  if (cop->flags & CEPH_OSD_COPY_FROM_FLAG_IGNORE_OVERLAY)
    flags |= CEPH_OSD_FLAG_IGNORE_OVERLAY;
  if (cop->flags & CEPH_OSD_COPY_FROM_FLAG_MAP_SNAP_CLONE)
    flags |= CEPH_OSD_FLAG_MAP_SNAP_CLONE;

  C_GatherBuilder gather(g_ceph_context);

  if (cop->cursor.is_initial() && cop->mirror_snapset) {
    // list snaps too.
    assert(cop->src.snap == CEPH_NOSNAP);
    ObjectOperation op;
    op.list_snaps(&cop->results.snapset, NULL);
    ceph_tid_t tid = osd->objecter->read(cop->src.oid, cop->oloc, op,
				    CEPH_SNAPDIR, NULL,
				    flags, gather.new_sub(), NULL);
    cop->objecter_tid2 = tid;
  }

  ObjectOperation op;
  if (cop->results.user_version) {
    op.assert_version(cop->results.user_version);
  } else {
    // we should learn the version after the first chunk, if we didn't know
    // it already!
    assert(cop->cursor.is_initial());
  }
  op.copy_get(&cop->cursor, get_copy_chunk_size(),
	      &cop->results.object_size, &cop->results.mtime,
	      &cop->attrs, &cop->data, &cop->omap_header, &cop->omap_data,
	      &cop->results.snaps, &cop->results.snap_seq,
	      &cop->results.flags,
	      &cop->results.source_data_digest,
	      &cop->results.source_omap_digest,
	      &cop->rval);

  C_Copyfrom *fin = new C_Copyfrom(this, obc->obs.oi.soid,
				   get_last_peering_reset(), cop);
  gather.set_finisher(new C_OnFinisher(fin,
				       &osd->objecter_finisher));

  ceph_tid_t tid = osd->objecter->read(cop->src.oid, cop->oloc, op,
				  cop->src.snap, NULL,
				  flags,
				  gather.new_sub(),
				  // discover the object version if we don't know it yet
				  cop->results.user_version ? NULL : &cop->results.user_version);
  fin->tid = tid;
  cop->objecter_tid = tid;
  gather.activate();
}

void ReplicatedPG::process_copy_chunk(hobject_t oid, ceph_tid_t tid, int r)
{
  dout(10) << __func__ << " " << oid << " tid " << tid
	   << " " << cpp_strerror(r) << dendl;
  map<hobject_t,CopyOpRef>::iterator p = copy_ops.find(oid);
  if (p == copy_ops.end()) {
    dout(10) << __func__ << " no copy_op found" << dendl;
    return;
  }
  CopyOpRef cop = p->second;
  if (tid != cop->objecter_tid) {
    dout(10) << __func__ << " tid " << tid << " != cop " << cop
	     << " tid " << cop->objecter_tid << dendl;
    return;
  }

  if (cop->omap_data.length())
    cop->results.has_omap = true;

  if (r >= 0 && pool.info.require_rollback() && cop->omap_data.length()) {
    r = -EOPNOTSUPP;
  }
  cop->objecter_tid = 0;
  cop->objecter_tid2 = 0;  // assume this ordered before us (if it happened)
  ObjectContextRef& cobc = cop->obc;

  if (r < 0)
    goto out;

  assert(cop->rval >= 0);

  if (oid.snap < CEPH_NOSNAP && !cop->results.snaps.empty()) {
    // verify snap hasn't been deleted
    vector<snapid_t>::iterator p = cop->results.snaps.begin();
    while (p != cop->results.snaps.end()) {
      if (pool.info.is_removed_snap(*p)) {
	dout(10) << __func__ << " clone snap " << *p << " has been deleted"
		 << dendl;
	for (vector<snapid_t>::iterator q = p + 1;
	     q != cop->results.snaps.end();
	     ++q)
	  *(q - 1) = *q;
	cop->results.snaps.resize(cop->results.snaps.size() - 1);
      } else {
	++p;
      }
    }
    if (cop->results.snaps.empty()) {
      dout(10) << __func__ << " no more snaps for " << oid << dendl;
      r = -ENOENT;
      goto out;
    }
  }

  assert(cop->rval >= 0);

  if (!cop->cursor.is_complete()) {
    // write out what we have so far
    if (cop->temp_cursor.is_initial()) {
      assert(!cop->results.started_temp_obj);
      cop->results.started_temp_obj = true;
      cop->results.temp_oid = generate_temp_object();
      dout(20) << __func__ << " using temp " << cop->results.temp_oid << dendl;
    }
    ObjectContextRef tempobc = get_object_context(cop->results.temp_oid, true);
    RepGather *repop = simple_repop_create(tempobc);
    if (cop->temp_cursor.is_initial()) {
      repop->ctx->new_temp_oid = cop->results.temp_oid;
    }
    _write_copy_chunk(cop, repop->ctx->op_t);
    simple_repop_submit(repop);
    dout(10) << __func__ << " fetching more" << dendl;
    _copy_some(cobc, cop);
    return;
  }

  cop->results.final_tx = pgbackend->get_transaction();
  _build_finish_copy_transaction(cop, cop->results.final_tx);

  // verify digests?
  dout(20) << __func__ << std::hex
	   << " got digest: rx data 0x" << cop->results.data_digest
	   << " omap 0x" << cop->results.omap_digest
	   << ", source: data 0x" << cop->results.source_data_digest
	   << " omap 0x" <<  cop->results.source_omap_digest
	   << std::dec
	   << " flags " << cop->results.flags
	   << dendl;
  if (cop->results.is_data_digest() &&
      cop->results.data_digest != cop->results.source_data_digest) {
    derr << __func__ << std::hex << " data digest 0x" << cop->results.data_digest
	 << " != source 0x" << cop->results.source_data_digest << std::dec
	 << dendl;
    osd->clog->error() << info.pgid << " copy from " << cop->src
		       << " to " << cop->obc->obs.oi.soid << std::hex
		       << " data digest 0x" << cop->results.data_digest
		       << " != source 0x" << cop->results.source_data_digest
		       << std::dec;
    r = -EIO;
    goto out;
  }
  if (cop->results.is_omap_digest() &&
      cop->results.omap_digest != cop->results.source_omap_digest) {
    derr << __func__ << std::hex
	 << " omap digest 0x" << cop->results.omap_digest
	 << " != source 0x" << cop->results.source_omap_digest
	 << std::dec << dendl;
    osd->clog->error() << info.pgid << " copy from " << cop->src
		       << " to " << cop->obc->obs.oi.soid << std::hex
		       << " omap digest 0x" << cop->results.omap_digest
		       << " != source 0x" << cop->results.source_omap_digest
		       << std::dec;
    r = -EIO;
    goto out;
  }
  if (g_conf->osd_debug_inject_copyfrom_error) {
    derr << __func__ << " injecting copyfrom failure" << dendl;
    r = -EIO;
    goto out;
  }

  dout(20) << __func__ << " success; committing" << dendl;

 out:
  dout(20) << __func__ << " complete r = " << cpp_strerror(r) << dendl;
  CopyCallbackResults results(r, &cop->results);
  cop->cb->complete(results);

  copy_ops.erase(cobc->obs.oi.soid);
  cobc->stop_block();

  // cancel and requeue proxy reads on this object
  kick_proxy_read_blocked(cobc->obs.oi.soid);
  for (map<ceph_tid_t, ProxyReadOpRef>::iterator it = proxyread_ops.begin();
      it != proxyread_ops.end(); it++) {
    if (it->second->soid == cobc->obs.oi.soid) {
      cancel_proxy_read(it->second);
    }
  }

  kick_object_context_blocked(cobc);
}

void ReplicatedPG::_write_copy_chunk(CopyOpRef cop, PGBackend::PGTransaction *t)
{
  dout(20) << __func__ << " " << cop
	   << " " << cop->attrs.size() << " attrs"
	   << " " << cop->data.length() << " bytes"
	   << " " << cop->omap_header.length() << " omap header bytes"
	   << " " << cop->omap_data.length() << " omap data bytes"
	   << dendl;
  if (!cop->temp_cursor.attr_complete) {
    t->touch(cop->results.temp_oid);
    for (map<string,bufferlist>::iterator p = cop->attrs.begin();
	 p != cop->attrs.end();
	 ++p) {
      cop->results.attrs[string("_") + p->first] = p->second;
      t->setattr(
	cop->results.temp_oid,
	string("_") + p->first, p->second);
    }
    cop->attrs.clear();
  }
  if (!cop->temp_cursor.data_complete) {
    assert(cop->data.length() + cop->temp_cursor.data_offset ==
	   cop->cursor.data_offset);
    if (pool.info.requires_aligned_append() &&
	!cop->cursor.data_complete) {
      /**
       * Trim off the unaligned bit at the end, we'll adjust cursor.data_offset
       * to pick it up on the next pass.
       */
      assert(cop->temp_cursor.data_offset %
	     pool.info.required_alignment() == 0);
      if (cop->data.length() % pool.info.required_alignment() != 0) {
	uint64_t to_trim =
	  cop->data.length() % pool.info.required_alignment();
	bufferlist bl;
	bl.substr_of(cop->data, 0, cop->data.length() - to_trim);
	cop->data.swap(bl);
	cop->cursor.data_offset -= to_trim;
	assert(cop->data.length() + cop->temp_cursor.data_offset ==
	       cop->cursor.data_offset);
      }
    }
    cop->results.data_digest = cop->data.crc32c(cop->results.data_digest);
    t->append(
      cop->results.temp_oid,
      cop->temp_cursor.data_offset,
      cop->data.length(),
      cop->data,
      0);
    cop->data.clear();
  }
  if (!pool.info.require_rollback()) {
    if (!cop->temp_cursor.omap_complete) {
      if (cop->omap_header.length()) {
	cop->results.omap_digest =
	  cop->omap_header.crc32c(cop->results.omap_digest);
	t->omap_setheader(
	  cop->results.temp_oid,
	  cop->omap_header);
	cop->omap_header.clear();
      }
      if (cop->omap_data.length()) {
	// don't checksum the key count prefix
	bufferlist keys;
	keys.substr_of(cop->omap_data, 4, cop->omap_data.length() - 4);
	cop->results.omap_digest = keys.crc32c(cop->results.omap_digest);

	map<string,bufferlist> omap;
	bufferlist::iterator p = cop->omap_data.begin();
	::decode(omap, p);
	t->omap_setkeys(cop->results.temp_oid, omap);
	cop->omap_data.clear();
      }
    }
  } else {
    assert(cop->omap_header.length() == 0);
    assert(cop->omap_data.length() == 0);
  }
  cop->temp_cursor = cop->cursor;
}

void ReplicatedPG::_build_finish_copy_transaction(CopyOpRef cop,
                                                  PGBackend::PGTransaction* t)
{
  ObjectState& obs = cop->obc->obs;
  if (cop->temp_cursor.is_initial()) {
    // write directly to final object
    cop->results.temp_oid = obs.oi.soid;
    _write_copy_chunk(cop, t);
  } else {
    // finish writing to temp object, then move into place
    _write_copy_chunk(cop, t);
    t->rename(cop->results.temp_oid, obs.oi.soid);
  }
}

void ReplicatedPG::finish_copyfrom(OpContext *ctx)
{
  dout(20) << "finish_copyfrom on " << ctx->obs->oi.soid << dendl;
  ObjectState& obs = ctx->new_obs;
  CopyFromCallback *cb = static_cast<CopyFromCallback*>(ctx->copy_cb);

  if (pool.info.require_rollback()) {
    if (obs.exists) {
      if (ctx->mod_desc.rmobject(ctx->at_version.version)) {
	ctx->op_t->stash(obs.oi.soid, ctx->at_version.version);
      } else {
	ctx->op_t->remove(obs.oi.soid);
      }
    }
    ctx->mod_desc.create();
    replace_cached_attrs(ctx, ctx->obc, cb->results->attrs);
  } else {
    if (obs.exists) {
      ctx->op_t->remove(obs.oi.soid);
    }
    ctx->mod_desc.mark_unrollbackable();
  }

  if (!obs.exists) {
    ctx->delta_stats.num_objects++;
    obs.exists = true;
  }
  if (cb->is_temp_obj_used()) {
    ctx->discard_temp_oid = cb->results->temp_oid;
  }
  ctx->op_t->append(cb->results->final_tx);
  delete cb->results->final_tx;
  cb->results->final_tx = NULL;

  // CopyFromCallback fills this in for us
  obs.oi.user_version = ctx->user_at_version;

  obs.oi.set_data_digest(cb->results->data_digest);
  obs.oi.set_omap_digest(cb->results->omap_digest);

  // cache: clear whiteout?
  if (obs.oi.is_whiteout()) {
    dout(10) << __func__ << " clearing whiteout on " << obs.oi.soid << dendl;
    obs.oi.clear_flag(object_info_t::FLAG_WHITEOUT);
    --ctx->delta_stats.num_whiteouts;
  }

  if (cb->results->has_omap) {
    dout(10) << __func__ << " setting omap flag on " << obs.oi.soid << dendl;
    obs.oi.set_flag(object_info_t::FLAG_OMAP);
  } else {
    dout(10) << __func__ << " clearing omap flag on " << obs.oi.soid << dendl;
    obs.oi.clear_flag(object_info_t::FLAG_OMAP);
  }

  interval_set<uint64_t> ch;
  if (obs.oi.size > 0)
    ch.insert(0, obs.oi.size);
  ctx->modified_ranges.union_of(ch);

  if (cb->get_data_size() != obs.oi.size) {
    ctx->delta_stats.num_bytes -= obs.oi.size;
    obs.oi.size = cb->get_data_size();
    ctx->delta_stats.num_bytes += obs.oi.size;
  }
  ctx->delta_stats.num_wr++;
  ctx->delta_stats.num_wr_kb += SHIFT_ROUND_UP(obs.oi.size, 10);

  osd->logger->inc(l_osd_copyfrom);
}

void ReplicatedPG::finish_promote(int r, CopyResults *results,
				  ObjectContextRef obc)
{
  const hobject_t& soid = obc->obs.oi.soid;
  dout(10) << __func__ << " " << soid << " r=" << r
	   << " uv" << results->user_version << dendl;

  if (r == -ECANCELED) {
    return;
  }

  if (r == -ENOENT && results->started_temp_obj) {
    dout(10) << __func__ << " abort; will clean up partial work" << dendl;
    ObjectContextRef tempobc = get_object_context(results->temp_oid, true);
    RepGather *repop = simple_repop_create(tempobc);
    repop->ctx->op_t->remove(results->temp_oid);
    simple_repop_submit(repop);
    results->started_temp_obj = false;
  }

  if (r == -ENOENT && soid.is_snap()) {
    dout(10) << __func__
	     << ": enoent while trying to promote clone, " << soid
	     << " must have been trimmed, removing from snapset"
	     << dendl;
    hobject_t head(soid.get_head());
    ObjectContextRef obc = get_object_context(head, false);
    assert(obc);
    RepGather *repop = simple_repop_create(obc);
    OpContext *tctx = repop->ctx;
    tctx->at_version = get_next_version();
    filter_snapc(tctx->new_snapset.snaps);
    vector<snapid_t> new_clones(tctx->new_snapset.clones.size());
    for (vector<snapid_t>::iterator i = tctx->new_snapset.clones.begin();
	 i != tctx->new_snapset.clones.end();
	 ++i) {
      if (*i != soid.snap)
	new_clones.push_back(*i);
    }
    tctx->new_snapset.clones.swap(new_clones);
    tctx->new_snapset.clone_overlap.erase(soid.snap);
    tctx->new_snapset.clone_size.erase(soid.snap);

    // take RWWRITE lock for duration of our local write.  ignore starvation.
    if (!obc->rwstate.take_write_lock()) {
      assert(0 == "problem!");
    }
    tctx->lock_to_release = OpContext::W_LOCK;
    dout(20) << __func__ << " took lock on obc, " << obc->rwstate << dendl;

    finish_ctx(tctx, pg_log_entry_t::PROMOTE);

    simple_repop_submit(repop);
    return;
  }

  bool whiteout = false;
  if (r == -ENOENT) {
    assert(soid.snap == CEPH_NOSNAP); // snap case is above
    dout(10) << __func__ << " whiteout " << soid << dendl;
    whiteout = true;
  }

  if (r < 0 && !whiteout) {
    derr << __func__ << " unexpected promote error " << cpp_strerror(r) << dendl;
    // pass error to everyone blocked on this object
    // FIXME: this is pretty sloppy, but at this point we got
    // something unexpected and don't have many other options.
    map<hobject_t,list<OpRequestRef> >::iterator blocked_iter =
      waiting_for_blocked_object.find(soid);
    if (blocked_iter != waiting_for_blocked_object.end()) {
      while (!blocked_iter->second.empty()) {
	osd->reply_op_error(blocked_iter->second.front(), r);
	blocked_iter->second.pop_front();
      }
      waiting_for_blocked_object.erase(blocked_iter);
    }
    return;
  }

  RepGather *repop = simple_repop_create(obc);
  OpContext *tctx = repop->ctx;
  tctx->at_version = get_next_version();

  ++tctx->delta_stats.num_objects;
  if (soid.snap < CEPH_NOSNAP)
    ++tctx->delta_stats.num_object_clones;
  tctx->new_obs.exists = true;

  if (whiteout) {
    // create a whiteout
    tctx->op_t->touch(soid);
    tctx->new_obs.oi.set_flag(object_info_t::FLAG_WHITEOUT);
    ++tctx->delta_stats.num_whiteouts;
    dout(20) << __func__ << " creating whiteout on " << soid << dendl;
    osd->logger->inc(l_osd_tier_whiteout);
  } else {
    if (results->has_omap) {
      dout(10) << __func__ << " setting omap flag on " << soid << dendl;
      tctx->new_obs.oi.set_flag(object_info_t::FLAG_OMAP);
      ++tctx->delta_stats.num_objects_omap;
    }

    tctx->op_t->append(results->final_tx);
    delete results->final_tx;
    results->final_tx = NULL;
    if (results->started_temp_obj) {
      tctx->discard_temp_oid = results->temp_oid;
    }
    tctx->new_obs.oi.size = results->object_size;
    tctx->new_obs.oi.user_version = results->user_version;

    if (soid.snap != CEPH_NOSNAP) {
      if (!results->snaps.empty()) {
	tctx->new_obs.oi.snaps = results->snaps;
      } else {
	// we must have read "snap" content from the head object in
	// the base pool.  use snap_seq to construct what snaps should
	// be for this clone (what is was before we evicted the clean
	// clone from this pool, and what it will be when we flush and
	// the clone eventually happens in the base pool).
	SnapSet& snapset = obc->ssc->snapset;
	vector<snapid_t>::iterator p = snapset.snaps.begin();
	while (p != snapset.snaps.end() && *p > soid.snap)
	  ++p;
	assert(p != snapset.snaps.end());
	do {
	  tctx->new_obs.oi.snaps.push_back(*p);
	  ++p;
	} while (p != snapset.snaps.end() && *p > results->snap_seq);
      }
      dout(20) << __func__ << " snaps " << tctx->new_obs.oi.snaps << dendl;
      assert(!tctx->new_obs.oi.snaps.empty());
      assert(obc->ssc->snapset.clone_size.count(soid.snap));
      assert(obc->ssc->snapset.clone_size[soid.snap] ==
	     results->object_size);
      assert(obc->ssc->snapset.clone_overlap.count(soid.snap));

      tctx->delta_stats.num_bytes += obc->ssc->snapset.get_clone_bytes(soid.snap);
    } else {
      tctx->delta_stats.num_bytes += results->object_size;
    }
  }

  if (results->mirror_snapset) {
    assert(tctx->new_obs.oi.soid.snap == CEPH_NOSNAP);
    tctx->new_snapset.from_snap_set(results->snapset);
  }
  tctx->new_snapset.head_exists = true;
  dout(20) << __func__ << " new_snapset " << tctx->new_snapset << dendl;

  // take RWWRITE lock for duration of our local write.  ignore starvation.
  if (!obc->rwstate.take_write_lock()) {
    assert(0 == "problem!");
  }
  tctx->lock_to_release = OpContext::W_LOCK;
  dout(20) << __func__ << " took lock on obc, " << obc->rwstate << dendl;

  finish_ctx(tctx, pg_log_entry_t::PROMOTE);

  simple_repop_submit(repop);

  osd->logger->inc(l_osd_tier_promote);
}

void ReplicatedPG::cancel_copy(CopyOpRef cop, bool requeue)
{
  dout(10) << __func__ << " " << cop->obc->obs.oi.soid
	   << " from " << cop->src << " " << cop->oloc
	   << " v" << cop->results.user_version << dendl;

  // cancel objecter op, if we can
  if (cop->objecter_tid) {
    osd->objecter->op_cancel(cop->objecter_tid, -ECANCELED);
    cop->objecter_tid = 0;
    if (cop->objecter_tid2) {
      osd->objecter->op_cancel(cop->objecter_tid2, -ECANCELED);
      cop->objecter_tid2 = 0;
    }
  }

  copy_ops.erase(cop->obc->obs.oi.soid);
  cop->obc->stop_block();

  kick_object_context_blocked(cop->obc);
  cop->results.should_requeue = requeue;
  CopyCallbackResults result(-ECANCELED, &cop->results);
  cop->cb->complete(result);

  // There may still be an objecter callback referencing this copy op.
  // That callback will not need the obc since it's been canceled, and
  // we need the obc reference to go away prior to flush.
  cop->obc = ObjectContextRef();
}

void ReplicatedPG::cancel_copy_ops(bool requeue)
{
  dout(10) << __func__ << dendl;
  map<hobject_t,CopyOpRef>::iterator p = copy_ops.begin();
  while (p != copy_ops.end()) {
    // requeue this op? can I queue up all of them?
    cancel_copy((p++)->second, requeue);
  }
}


// ========================================================================
// flush
//
// Flush a dirty object in the cache tier by writing it back to the
// base tier.  The sequence looks like:
//
//  * send a copy-from operation to the base tier to copy the current
//    version of the object
//  * base tier will pull the object via (perhaps multiple) copy-get(s)
//  * on completion, we check if the object has been modified.  if so,
//    just reply with -EAGAIN.
//  * try to take a write lock so we can clear the dirty flag.  if this
//    fails, wait and retry
//  * start a repop that clears the bit.
//
// If we have to wait, we will retry by coming back through the
// start_flush method.  We check if a flush is already in progress
// and, if so, try to finish it by rechecking the version and trying
// to clear the dirty bit.
//
// In order for the cache-flush (a write op) to not block the copy-get
// from reading the object, the client *must* set the SKIPRWLOCKS
// flag.
//
// NOTE: normally writes are strictly ordered for the client, but
// flushes are special in that they can be reordered with respect to
// other writes.  In particular, we can't have a flush request block
// an update to the cache pool object!

struct C_Flush : public Context {
  ReplicatedPGRef pg;
  hobject_t oid;
  epoch_t last_peering_reset;
  ceph_tid_t tid;
  C_Flush(ReplicatedPG *p, hobject_t o, epoch_t lpr)
    : pg(p), oid(o), last_peering_reset(lpr),
      tid(0)
  {}
  void finish(int r) {
    if (r == -ECANCELED)
      return;
    pg->lock();
    if (last_peering_reset == pg->get_last_peering_reset()) {
      pg->finish_flush(oid, tid, r);
    }
    pg->unlock();
  }
};

int ReplicatedPG::start_flush(
  OpRequestRef op, ObjectContextRef obc,
  bool blocking, hobject_t *pmissing,
  Context *on_flush)
{
  const object_info_t& oi = obc->obs.oi;
  const hobject_t& soid = oi.soid;
  dout(10) << __func__ << " " << soid
	   << " v" << oi.version
	   << " uv" << oi.user_version
	   << " " << (blocking ? "blocking" : "non-blocking/best-effort")
	   << dendl;

  // verify there are no (older) check for dirty clones
  SnapSet& snapset = obc->ssc->snapset;
  {
    dout(20) << " snapset " << snapset << dendl;
    vector<snapid_t>::reverse_iterator p = snapset.clones.rbegin();
    while (p != snapset.clones.rend() && *p >= soid.snap)
      ++p;
    if (p != snapset.clones.rend()) {
      hobject_t next = soid;
      next.snap = *p;
      assert(next.snap < soid.snap);
      if (pg_log.get_missing().is_missing(next)) {
	dout(10) << __func__ << " missing clone is " << next << dendl;
	if (pmissing)
	  *pmissing = next;
	return -ENOENT;
      }
      ObjectContextRef older_obc = get_object_context(next, false);
      if (older_obc) {
	dout(20) << __func__ << " next oldest clone is " << older_obc->obs.oi
		 << dendl;
	if (older_obc->obs.oi.is_dirty()) {
	  dout(10) << __func__ << " next oldest clone is dirty: "
		   << older_obc->obs.oi << dendl;
	  return -EBUSY;
	}
      } else {
	dout(20) << __func__ << " next oldest clone " << next
		 << " is not present; implicitly clean" << dendl;
      }
    } else {
      dout(20) << __func__ << " no older clones" << dendl;
    }
  }

  if (blocking)
    obc->start_block();

  map<hobject_t,FlushOpRef>::iterator p = flush_ops.find(soid);
  if (p != flush_ops.end()) {
    FlushOpRef fop = p->second;
    if (fop->op == op) {
      // we couldn't take the write lock on a cache-try-flush before;
      // now we are trying again for the lock.
      return try_flush_mark_clean(fop);
    }
    if (fop->flushed_version == obc->obs.oi.user_version &&
	(fop->blocking || !blocking)) {
      // nonblocking can join anything
      // blocking can only join a blocking flush
      dout(20) << __func__ << " piggybacking on existing flush " << dendl;
      if (op)
	fop->dup_ops.push_back(op);
      return -EAGAIN;   // clean up this ctx; op will retry later
    }

    // cancel current flush since it will fail anyway, or because we
    // are blocking and the existing flush is nonblocking.
    dout(20) << __func__ << " canceling previous flush; it will fail" << dendl;
    if (fop->op)
      osd->reply_op_error(fop->op, -EBUSY);
    while (!fop->dup_ops.empty()) {
      osd->reply_op_error(fop->dup_ops.front(), -EBUSY);
      fop->dup_ops.pop_front();
    }
    cancel_flush(fop, false);
  }

  /**
   * In general, we need to send two deletes and a copyfrom.
   * Consider snapc 10:[10, 9, 8, 4, 3, 2]:[10(10, 9), 4(4,3,2)]
   * where 4 is marked as clean.  To flush 10, we have to:
   * 1) delete 4:[4,3,2] -- ensure head is created at cloneid 4
   * 2) delete (8-1):[4,3,2] -- ensure that the object does not exist at 8
   * 3) copyfrom 8:[8,4,3,2] -- flush object excluding snap 8
   *
   * The second delete is required in case at some point in the past
   * there had been a clone 7(7,6), which we had flushed.  Without
   * the second delete, the object would appear in the base pool to
   * have existed.
   */

  SnapContext snapc, dsnapc, dsnapc2;
  if (snapset.seq != 0) {
    if (soid.snap == CEPH_NOSNAP) {
      snapc.seq = snapset.seq;
      snapc.snaps = snapset.snaps;
    } else {
      snapid_t min_included_snap = oi.snaps.back();
      snapc = snapset.get_ssc_as_of(min_included_snap - 1);
    }

    snapid_t prev_snapc = 0;
    for (vector<snapid_t>::reverse_iterator citer = snapset.clones.rbegin();
	 citer != snapset.clones.rend();
	 ++citer) {
      if (*citer < soid.snap) {
	prev_snapc = *citer;
	break;
      }
    }

    if (prev_snapc != snapc.seq) {
      dsnapc = snapset.get_ssc_as_of(prev_snapc);
      snapid_t first_snap_after_prev_snapc =
	snapset.get_first_snap_after(prev_snapc, snapc.seq);
      dsnapc2 = snapset.get_ssc_as_of(
	first_snap_after_prev_snapc - 1);
    }
  }

  object_locator_t base_oloc(soid);
  base_oloc.pool = pool.info.tier_of;

  if (dsnapc.seq > 0 && dsnapc.seq < snapc.seq) {
    ObjectOperation o;
    o.remove();
    osd->objecter->mutate(
      soid.oid,
      base_oloc,
      o,
      dsnapc,
      oi.mtime,
      (CEPH_OSD_FLAG_IGNORE_OVERLAY |
       CEPH_OSD_FLAG_ORDERSNAP |
       CEPH_OSD_FLAG_ENFORCE_SNAPC),
      NULL,
      NULL /* no callback, we'll rely on the ordering w.r.t the next op */);
  }

  if (dsnapc2.seq > dsnapc.seq && dsnapc2.seq < snapc.seq) {
    ObjectOperation o;
    o.remove();
    osd->objecter->mutate(
      soid.oid,
      base_oloc,
      o,
      dsnapc2,
      oi.mtime,
      (CEPH_OSD_FLAG_IGNORE_OVERLAY |
       CEPH_OSD_FLAG_ORDERSNAP |
       CEPH_OSD_FLAG_ENFORCE_SNAPC),
      NULL,
      NULL /* no callback, we'll rely on the ordering w.r.t the next op */);
  }

  FlushOpRef fop(new FlushOp);
  fop->obc = obc;
  fop->flushed_version = oi.user_version;
  fop->blocking = blocking;
  fop->on_flush = on_flush;
  fop->op = op;

  ObjectOperation o;
  if (oi.is_whiteout()) {
    fop->removal = true;
    o.remove();
  } else {
    object_locator_t oloc(soid);
    o.copy_from(soid.oid.name, soid.snap, oloc, oi.user_version,
		CEPH_OSD_COPY_FROM_FLAG_FLUSH |
		CEPH_OSD_COPY_FROM_FLAG_IGNORE_OVERLAY |
		CEPH_OSD_COPY_FROM_FLAG_IGNORE_CACHE |
		CEPH_OSD_COPY_FROM_FLAG_MAP_SNAP_CLONE);
  }
  C_Flush *fin = new C_Flush(this, soid, get_last_peering_reset());

  ceph_tid_t tid = osd->objecter->mutate(
    soid.oid, base_oloc, o, snapc, oi.mtime,
    CEPH_OSD_FLAG_IGNORE_OVERLAY | CEPH_OSD_FLAG_ENFORCE_SNAPC,
    NULL,
    new C_OnFinisher(fin,
		     &osd->objecter_finisher));
  /* we're under the pg lock and fin->finish() is grabbing that */
  fin->tid = tid;
  fop->objecter_tid = tid;

  flush_ops[soid] = fop;
  return -EINPROGRESS;
}

void ReplicatedPG::finish_flush(hobject_t oid, ceph_tid_t tid, int r)
{
  dout(10) << __func__ << " " << oid << " tid " << tid
	   << " " << cpp_strerror(r) << dendl;
  map<hobject_t,FlushOpRef>::iterator p = flush_ops.find(oid);
  if (p == flush_ops.end()) {
    dout(10) << __func__ << " no flush_op found" << dendl;
    return;
  }
  FlushOpRef fop = p->second;
  if (tid != fop->objecter_tid) {
    dout(10) << __func__ << " tid " << tid << " != fop " << fop
	     << " tid " << fop->objecter_tid << dendl;
    return;
  }
  ObjectContextRef obc = fop->obc;
  fop->objecter_tid = 0;

  if (r < 0 && !(r == -ENOENT && fop->removal)) {
    if (fop->op)
      osd->reply_op_error(fop->op, -EBUSY);
    if (!fop->dup_ops.empty()) {
      dout(20) << __func__ << " requeueing dups" << dendl;
      requeue_ops(fop->dup_ops);
    }
    if (fop->on_flush) {
      Context *on_flush = fop->on_flush;
      fop->on_flush = NULL;
      on_flush->complete(-EBUSY);
    }
    flush_ops.erase(oid);
    return;
  }

  r = try_flush_mark_clean(fop);
  if (r == -EBUSY && fop->op) {
    osd->reply_op_error(fop->op, r);
  }
}

int ReplicatedPG::try_flush_mark_clean(FlushOpRef fop)
{
  ObjectContextRef obc = fop->obc;
  const hobject_t& oid = obc->obs.oi.soid;

  if (fop->blocking) {
    obc->stop_block();
    kick_object_context_blocked(obc);
  }

  if (fop->flushed_version != obc->obs.oi.user_version ||
      !obc->obs.exists) {
    if (obc->obs.exists)
      dout(10) << __func__ << " flushed_version " << fop->flushed_version
	       << " != current " << obc->obs.oi.user_version
	       << dendl;
    else
      dout(10) << __func__ << " object no longer exists" << dendl;

    if (!fop->dup_ops.empty()) {
      dout(20) << __func__ << " requeueing dups" << dendl;
      requeue_ops(fop->dup_ops);
    }
    if (fop->on_flush) {
      Context *on_flush = fop->on_flush;
      fop->on_flush = NULL;
      on_flush->complete(-EBUSY);
    }
    flush_ops.erase(oid);
    if (fop->blocking)
      osd->logger->inc(l_osd_tier_flush_fail);
    else
      osd->logger->inc(l_osd_tier_try_flush_fail);
    return -EBUSY;
  }

  if (!fop->blocking && scrubber.write_blocked_by_scrub(oid)) {
    if (fop->op) {
      dout(10) << __func__ << " blocked by scrub" << dendl;
      requeue_op(fop->op);
      requeue_ops(fop->dup_ops);
      return -EAGAIN;    // will retry
    } else {
      osd->logger->inc(l_osd_tier_try_flush_fail);
      cancel_flush(fop, false);
      return -ECANCELED;
    }
  }

  // successfully flushed; can we clear the dirty bit?
  // try to take the lock manually, since we don't
  // have a ctx yet.
  if (obc->get_write(fop->op)) {
    dout(20) << __func__ << " took write lock" << dendl;
  } else if (fop->op) {
    dout(10) << __func__ << " waiting on write lock" << dendl;
    requeue_op(fop->op);
    requeue_ops(fop->dup_ops);
    return -EAGAIN;    // will retry
  } else {
    dout(10) << __func__ << " failed write lock, no op; failing" << dendl;
    osd->logger->inc(l_osd_tier_try_flush_fail);
    cancel_flush(fop, false);
    return -ECANCELED;
  }

  dout(10) << __func__ << " clearing DIRTY flag for " << oid << dendl;
  RepGather *repop = simple_repop_create(fop->obc);
  OpContext *ctx = repop->ctx;

  ctx->on_finish = fop->on_flush;
  fop->on_flush = NULL;

  ctx->lock_to_release = OpContext::W_LOCK;  // we took it above
  ctx->at_version = get_next_version();

  ctx->new_obs = obc->obs;
  ctx->new_obs.oi.clear_flag(object_info_t::FLAG_DIRTY);
  --ctx->delta_stats.num_objects_dirty;

  finish_ctx(ctx, pg_log_entry_t::CLEAN);

  osd->logger->inc(l_osd_tier_clean);

  if (!fop->dup_ops.empty() || fop->op) {
    dout(20) << __func__ << " requeueing for " << ctx->at_version << dendl;
    list<OpRequestRef> ls;
    if (fop->op)
      ls.push_back(fop->op);
    ls.splice(ls.end(), fop->dup_ops);
    requeue_ops(ls);
  }

  simple_repop_submit(repop);

  flush_ops.erase(oid);

  if (fop->blocking)
    osd->logger->inc(l_osd_tier_flush);
  else
    osd->logger->inc(l_osd_tier_try_flush);

  return -EINPROGRESS;
}

void ReplicatedPG::cancel_flush(FlushOpRef fop, bool requeue)
{
  dout(10) << __func__ << " " << fop->obc->obs.oi.soid << " tid "
	   << fop->objecter_tid << dendl;
  if (fop->objecter_tid) {
    osd->objecter->op_cancel(fop->objecter_tid, -ECANCELED);
    fop->objecter_tid = 0;
  }
  if (fop->blocking) {
    fop->obc->stop_block();
    kick_object_context_blocked(fop->obc);
  }
  if (requeue) {
    if (fop->op)
      requeue_op(fop->op);
    requeue_ops(fop->dup_ops);
  }
  if (fop->on_flush) {
    Context *on_flush = fop->on_flush;
    fop->on_flush = NULL;
    on_flush->complete(-ECANCELED);
  }
  flush_ops.erase(fop->obc->obs.oi.soid);
}

void ReplicatedPG::cancel_flush_ops(bool requeue)
{
  dout(10) << __func__ << dendl;
  map<hobject_t,FlushOpRef>::iterator p = flush_ops.begin();
  while (p != flush_ops.end()) {
    cancel_flush((p++)->second, requeue);
  }
}

bool ReplicatedPG::is_present_clone(hobject_t coid)
{
  if (!pool.info.allow_incomplete_clones())
    return true;
  if (is_missing_object(coid))
    return true;
  ObjectContextRef obc = get_object_context(coid, false);
  return obc && obc->obs.exists;
}

// ========================================================================
// rep op gather

class C_OSD_RepopApplied : public Context {
  ReplicatedPGRef pg;
  boost::intrusive_ptr<ReplicatedPG::RepGather> repop;
public:
  C_OSD_RepopApplied(ReplicatedPG *pg, ReplicatedPG::RepGather *repop)
  : pg(pg), repop(repop) {}
  void finish(int) {
    pg->repop_all_applied(repop.get());
  }
};


void ReplicatedPG::repop_all_applied(RepGather *repop)
{
  dout(10) << __func__ << ": repop tid " << repop->rep_tid << " all applied "
	   << dendl;
  repop->all_applied = true;
  if (!repop->rep_aborted) {
    eval_repop(repop);
    if (repop->on_applied) {
     repop->on_applied->complete(0);
     repop->on_applied = NULL;
    }
  }
}

class C_OSD_RepopCommit : public Context {
  ReplicatedPGRef pg;
  boost::intrusive_ptr<ReplicatedPG::RepGather> repop;
public:
  C_OSD_RepopCommit(ReplicatedPG *pg, ReplicatedPG::RepGather *repop)
    : pg(pg), repop(repop) {}
  void finish(int) {
    pg->repop_all_committed(repop.get());
  }
};

void ReplicatedPG::repop_all_committed(RepGather *repop)
{
  dout(10) << __func__ << ": repop tid " << repop->rep_tid << " all committed "
	   << dendl;
  repop->all_committed = true;

  if (!repop->rep_aborted) {
    if (repop->v != eversion_t()) {
      last_update_ondisk = repop->v;
      last_complete_ondisk = repop->pg_local_last_complete;
    }
    eval_repop(repop);
  }
}

void ReplicatedPG::op_applied(const eversion_t &applied_version)
{
  dout(10) << "op_applied version " << applied_version << dendl;
  if (applied_version == eversion_t())
    return;
  assert(applied_version > last_update_applied);
  assert(applied_version <= info.last_update);
  last_update_applied = applied_version;
  if (is_primary()) {
    if (scrubber.active) {
      if (last_update_applied == scrubber.subset_last_update) {
        osd->scrub_wq.queue(this);
      }
    } else {
      assert(!scrubber.block_writes);
    }
  } else {
    if (scrubber.active_rep_scrub) {
      if (last_update_applied == scrubber.active_rep_scrub->scrub_to) {
	osd->rep_scrub_wq.queue(scrubber.active_rep_scrub);
	scrubber.active_rep_scrub = 0;
      }
    }
  }
}

void ReplicatedPG::eval_repop(RepGather *repop)
{
  MOSDOp *m = NULL;
  if (repop->ctx->op)
    m = static_cast<MOSDOp *>(repop->ctx->op->get_req());

  if (m)
    dout(10) << "eval_repop " << *repop
	     << " wants=" << (m->wants_ack() ? "a":"") << (m->wants_ondisk() ? "d":"")
	     << (repop->rep_done ? " DONE" : "")
	     << dendl;
  else
    dout(10) << "eval_repop " << *repop << " (no op)"
	     << (repop->rep_done ? " DONE" : "")
	     << dendl;

  if (repop->rep_done)
    return;

  if (m) {

    // an 'ondisk' reply implies 'ack'. so, prefer to send just one
    // ondisk instead of ack followed by ondisk.

    // ondisk?
    if (repop->all_committed) {

      if (!repop->log_op_stat) {
        log_op_stats(repop->ctx);
        repop->log_op_stat = true;
      }
      publish_stats_to_osd();

      // send dup commits, in order
      if (waiting_for_ondisk.count(repop->v)) {
	assert(waiting_for_ondisk.begin()->first == repop->v);
	for (list<OpRequestRef>::iterator i = waiting_for_ondisk[repop->v].begin();
	     i != waiting_for_ondisk[repop->v].end();
	     ++i) {
	  osd->reply_op_error(*i, 0, repop->ctx->at_version,
			      repop->ctx->user_at_version);
	}
	waiting_for_ondisk.erase(repop->v);
      }

      // clear out acks, we sent the commits above
      if (waiting_for_ack.count(repop->v)) {
	assert(waiting_for_ack.begin()->first == repop->v);
	waiting_for_ack.erase(repop->v);
      }

      if (m->wants_ondisk() && !repop->sent_disk) {
	// send commit.
	MOSDOpReply *reply = repop->ctx->reply;
	if (reply)
	  repop->ctx->reply = NULL;
	else {
	  reply = new MOSDOpReply(m, 0, get_osdmap()->get_epoch(), 0, true);
	  reply->set_reply_versions(repop->ctx->at_version,
	                            repop->ctx->user_at_version);
	}
	reply->add_flags(CEPH_OSD_FLAG_ACK | CEPH_OSD_FLAG_ONDISK);
	dout(10) << " sending commit on " << *repop << " " << reply << dendl;
	osd->send_message_osd_client(reply, m->get_connection());
	repop->sent_disk = true;
	repop->ctx->op->mark_commit_sent();
      }
    }

    // applied?
    if (repop->all_applied) {

      // send dup acks, in order
      if (waiting_for_ack.count(repop->v)) {
	assert(waiting_for_ack.begin()->first == repop->v);
	for (list<OpRequestRef>::iterator i = waiting_for_ack[repop->v].begin();
	     i != waiting_for_ack[repop->v].end();
	     ++i) {
	  MOSDOp *m = (MOSDOp*)(*i)->get_req();
	  MOSDOpReply *reply = new MOSDOpReply(m, 0, get_osdmap()->get_epoch(), 0, true);
	  reply->set_reply_versions(repop->ctx->at_version,
	                            repop->ctx->user_at_version);
	  reply->add_flags(CEPH_OSD_FLAG_ACK);
	  osd->send_message_osd_client(reply, m->get_connection());
	}
	waiting_for_ack.erase(repop->v);
      }

      if (m->wants_ack() && !repop->sent_ack && !repop->sent_disk) {
	// send ack
	MOSDOpReply *reply = repop->ctx->reply;
	if (reply)
	  repop->ctx->reply = NULL;
	else {
	  reply = new MOSDOpReply(m, 0, get_osdmap()->get_epoch(), 0, true);
	  reply->set_reply_versions(repop->ctx->at_version,
	                            repop->ctx->user_at_version);
	}
	reply->add_flags(CEPH_OSD_FLAG_ACK);
	dout(10) << " sending ack on " << *repop << " " << reply << dendl;
        assert(entity_name_t::TYPE_OSD != m->get_connection()->peer_type);
	osd->send_message_osd_client(reply, m->get_connection());
	repop->sent_ack = true;
      }

      // note the write is now readable (for rlatency calc).  note
      // that this will only be defined if the write is readable
      // _prior_ to being committed; it will not get set with
      // writeahead journaling, for instance.
      if (repop->ctx->readable_stamp == utime_t())
	repop->ctx->readable_stamp = ceph_clock_now(cct);
    }
  }

  // done.
  if (repop->all_applied && repop->all_committed) {
    repop->rep_done = true;

    do_osd_op_effects(
      repop->ctx,
      repop->ctx->op ? repop->ctx->op->get_req()->get_connection() :
      ConnectionRef());

    calc_min_last_complete_ondisk();

    // kick snap_trimmer if necessary
    if (repop->queue_snap_trimmer) {
      queue_snap_trim();
    }

    dout(10) << " removing " << *repop << dendl;
    assert(!repop_queue.empty());
    dout(20) << "   q front is " << *repop_queue.front() << dendl; 
    if (repop_queue.front() != repop) {
      dout(0) << " removing " << *repop << dendl;
      dout(0) << "   q front is " << *repop_queue.front() << dendl; 
      assert(repop_queue.front() == repop);
    }
    repop_queue.pop_front();
    remove_repop(repop);
  }
}

void ReplicatedPG::issue_repop(RepGather *repop, utime_t now)
{
  OpContext *ctx = repop->ctx;
  const hobject_t& soid = ctx->obs->oi.soid;
  if (ctx->op &&
    ((static_cast<MOSDOp *>(
	ctx->op->get_req()))->get_flags() & CEPH_OSD_FLAG_PARALLELEXEC)) {
    // replicate original op for parallel execution on replica
    assert(0 == "broken implementation, do not use");
  }
  dout(7) << "issue_repop rep_tid " << repop->rep_tid
          << " o " << soid
          << dendl;

  repop->v = ctx->at_version;
  if (ctx->at_version > eversion_t()) {
    for (set<pg_shard_t>::iterator i = actingbackfill.begin();
	 i != actingbackfill.end();
	 ++i) {
      if (*i == get_primary()) continue;
      pg_info_t &pinfo = peer_info[*i];
      // keep peer_info up to date
      if (pinfo.last_complete == pinfo.last_update)
	pinfo.last_complete = ctx->at_version;
      pinfo.last_update = ctx->at_version;
    }
  }

  repop->obc->ondisk_write_lock();
  if (repop->ctx->clone_obc)
    repop->ctx->clone_obc->ondisk_write_lock();

  bool unlock_snapset_obc = false;
  if (repop->ctx->snapset_obc && repop->ctx->snapset_obc->obs.oi.soid !=
      repop->obc->obs.oi.soid) {
    repop->ctx->snapset_obc->ondisk_write_lock();
    unlock_snapset_obc = true;
  }

  repop->ctx->apply_pending_attrs();

  if (pool.info.require_rollback()) {
    for (vector<pg_log_entry_t>::iterator i = repop->ctx->log.begin();
	 i != repop->ctx->log.end();
	 ++i) {
      assert(i->mod_desc.can_rollback());
      assert(!i->mod_desc.empty());
    }
  }

  Context *on_all_commit = new C_OSD_RepopCommit(this, repop);
  Context *on_all_applied = new C_OSD_RepopApplied(this, repop);
  Context *onapplied_sync = new C_OSD_OndiskWriteUnlock(
    repop->obc,
    repop->ctx->clone_obc,
    unlock_snapset_obc ? repop->ctx->snapset_obc : ObjectContextRef());
  pgbackend->submit_transaction(
    soid,
    repop->ctx->at_version,
    repop->ctx->op_t,
    pg_trim_to,
    min_last_complete_ondisk,
    repop->ctx->log,
    repop->ctx->updated_hset_history,
    onapplied_sync,
    on_all_applied,
    on_all_commit,
    repop->rep_tid,
    repop->ctx->reqid,
    repop->ctx->op);
  repop->ctx->op_t = NULL;
}

template<typename T, int MSGTYPE>
Message * ReplicatedBackend::generate_subop(
  const hobject_t &soid,
  const eversion_t &at_version,
  ceph_tid_t tid,
  osd_reqid_t reqid,
  eversion_t pg_trim_to,
  eversion_t pg_trim_rollback_to,
  hobject_t new_temp_oid,
  hobject_t discard_temp_oid,
  vector<pg_log_entry_t> &log_entries,
  boost::optional<pg_hit_set_history_t> &hset_hist,
  InProgressOp *op,
  ObjectStore::Transaction *op_t,
  pg_shard_t peer,
  const pg_info_t &pinfo)
{
  int acks_wanted = CEPH_OSD_FLAG_ACK | CEPH_OSD_FLAG_ONDISK;
  assert(MSGTYPE == MSG_OSD_SUBOP || MSGTYPE == MSG_OSD_REPOP);
  // forward the write/update/whatever
  T *wr = new T(
    reqid, parent->whoami_shard(),
    spg_t(get_info().pgid.pgid, peer.shard),
    soid, acks_wanted,
    get_osdmap()->get_epoch(),
    tid, at_version);

  // ship resulting transaction, log entries, and pg_stats
  if (!parent->should_send_op(peer, soid)) {
    dout(10) << "issue_repop shipping empty opt to osd." << peer
	     <<", object " << soid
	     << " beyond MAX(last_backfill_started "
	     << ", pinfo.last_backfill "
	     << pinfo.last_backfill << ")" << dendl;
    ObjectStore::Transaction t;
    ::encode(t, wr->get_data());
  } else {
    ::encode(*op_t, wr->get_data());
  }

  ::encode(log_entries, wr->logbl);

  if (pinfo.is_incomplete())
    wr->pg_stats = pinfo.stats;  // reflects backfill progress
  else
    wr->pg_stats = get_info().stats;
    
  wr->pg_trim_to = pg_trim_to;
  wr->pg_trim_rollback_to = pg_trim_rollback_to;

  wr->new_temp_oid = new_temp_oid;
  wr->discard_temp_oid = discard_temp_oid;
  wr->updated_hit_set_history = hset_hist;
  return wr;
}

void ReplicatedBackend::issue_op(
  const hobject_t &soid,
  const eversion_t &at_version,
  ceph_tid_t tid,
  osd_reqid_t reqid,
  eversion_t pg_trim_to,
  eversion_t pg_trim_rollback_to,
  hobject_t new_temp_oid,
  hobject_t discard_temp_oid,
  vector<pg_log_entry_t> &log_entries,
  boost::optional<pg_hit_set_history_t> &hset_hist,
  InProgressOp *op,
  ObjectStore::Transaction *op_t)
{

  if (parent->get_actingbackfill_shards().size() > 1) {
    ostringstream ss;
    set<pg_shard_t> replicas = parent->get_actingbackfill_shards();
    replicas.erase(parent->whoami_shard());
    ss << "waiting for subops from " << replicas;
    if (op->op)
      op->op->mark_sub_op_sent(ss.str());
  }
  for (set<pg_shard_t>::const_iterator i =
	 parent->get_actingbackfill_shards().begin();
       i != parent->get_actingbackfill_shards().end();
       ++i) {
    if (*i == parent->whoami_shard()) continue;
    pg_shard_t peer = *i;
    const pg_info_t &pinfo = parent->get_shard_info().find(peer)->second;

    Message *wr;
    uint64_t min_features = parent->min_peer_features();
    if (!(min_features & CEPH_FEATURE_OSD_REPOP)) {
      dout(20) << "Talking to old version of OSD, doesn't support RepOp, fall back to SubOp" << dendl;
      wr = generate_subop<MOSDSubOp, MSG_OSD_SUBOP>(
	    soid,
	    at_version,
	    tid,
	    reqid,
	    pg_trim_to,
	    pg_trim_rollback_to,
	    new_temp_oid,
	    discard_temp_oid,
	    log_entries,
	    hset_hist,
	    op,
	    op_t,
	    peer,
	    pinfo);
    } else {
      wr = generate_subop<MOSDRepOp, MSG_OSD_REPOP>(
	    soid,
	    at_version,
	    tid,
	    reqid,
	    pg_trim_to,
	    pg_trim_rollback_to,
	    new_temp_oid,
	    discard_temp_oid,
	    log_entries,
	    hset_hist,
	    op,
	    op_t,
	    peer,
	    pinfo);
    }

    get_parent()->send_message_osd_cluster(
      peer.osd, wr, get_osdmap()->get_epoch());
  }
}

ReplicatedPG::RepGather *ReplicatedPG::new_repop(OpContext *ctx, ObjectContextRef obc,
						 ceph_tid_t rep_tid)
{
  if (ctx->op)
    dout(10) << "new_repop rep_tid " << rep_tid << " on " << *ctx->op->get_req() << dendl;
  else
    dout(10) << "new_repop rep_tid " << rep_tid << " (no op)" << dendl;

  RepGather *repop = new RepGather(ctx, obc, rep_tid, info.last_complete);

  repop->start = ceph_clock_now(cct);

  repop_queue.push_back(&repop->queue_item);
  repop_map[repop->rep_tid] = repop;
  repop->get();

  osd->logger->set(l_osd_op_wip, repop_map.size());

  return repop;
}
 
void ReplicatedPG::remove_repop(RepGather *repop)
{
  dout(20) << __func__ << " " << *repop << dendl;
  if (repop->ctx->obc)
    dout(20) << " obc " << *repop->ctx->obc << dendl;
  if (repop->ctx->clone_obc)
    dout(20) << " clone_obc " << *repop->ctx->clone_obc << dendl;
  if (repop->ctx->snapset_obc)
    dout(20) << " snapset_obc " << *repop->ctx->snapset_obc << dendl;
  release_op_ctx_locks(repop->ctx);
  repop->ctx->finish(0);  // FIXME: return value here is sloppy
  repop_map.erase(repop->rep_tid);
  repop->put();

  osd->logger->set(l_osd_op_wip, repop_map.size());
}

ReplicatedPG::RepGather *ReplicatedPG::simple_repop_create(ObjectContextRef obc)
{
  dout(20) << __func__ << " " << obc->obs.oi.soid << dendl;
  vector<OSDOp> ops;
  ceph_tid_t rep_tid = osd->get_tid();
  osd_reqid_t reqid(osd->get_cluster_msgr_name(), 0, rep_tid);
  OpContext *ctx = new OpContext(OpRequestRef(), reqid, ops, obc, this);
  ctx->op_t = pgbackend->get_transaction();
  ctx->mtime = ceph_clock_now(g_ceph_context);
  RepGather *repop = new_repop(ctx, obc, rep_tid);
  return repop;
}

void ReplicatedPG::simple_repop_submit(RepGather *repop)
{
  dout(20) << __func__ << " " << repop << dendl;
  issue_repop(repop, repop->ctx->mtime);
  eval_repop(repop);
  repop->put();
}

// -------------------------------------------------------

void ReplicatedPG::get_watchers(list<obj_watch_item_t> &pg_watchers)
{
  pair<hobject_t, ObjectContextRef> i;
  while (object_contexts.get_next(i.first, &i)) {
    ObjectContextRef obc(i.second);
    get_obc_watchers(obc, pg_watchers);
  }
}

void ReplicatedPG::get_obc_watchers(ObjectContextRef obc, list<obj_watch_item_t> &pg_watchers)
{
  for (map<pair<uint64_t, entity_name_t>, WatchRef>::iterator j =
	 obc->watchers.begin();
	j != obc->watchers.end();
	++j) {
    obj_watch_item_t owi;

    owi.obj = obc->obs.oi.soid;
    owi.wi.addr = j->second->get_peer_addr();
    owi.wi.name = j->second->get_entity();
    owi.wi.cookie = j->second->get_cookie();
    owi.wi.timeout_seconds = j->second->get_timeout();

    dout(30) << "watch: Found oid=" << owi.obj << " addr=" << owi.wi.addr
      << " name=" << owi.wi.name << " cookie=" << owi.wi.cookie << dendl;

    pg_watchers.push_back(owi);
  }
}

void ReplicatedPG::check_blacklisted_watchers()
{
  dout(20) << "ReplicatedPG::check_blacklisted_watchers for pg " << get_pgid() << dendl;
  pair<hobject_t, ObjectContextRef> i;
  while (object_contexts.get_next(i.first, &i))
    check_blacklisted_obc_watchers(i.second);
}

void ReplicatedPG::check_blacklisted_obc_watchers(ObjectContextRef obc)
{
  dout(20) << "ReplicatedPG::check_blacklisted_obc_watchers for obc " << obc->obs.oi.soid << dendl;
  for (map<pair<uint64_t, entity_name_t>, WatchRef>::iterator k =
	 obc->watchers.begin();
	k != obc->watchers.end();
	) {
    //Advance iterator now so handle_watch_timeout() can erase element
    map<pair<uint64_t, entity_name_t>, WatchRef>::iterator j = k++;
    dout(30) << "watch: Found " << j->second->get_entity() << " cookie " << j->second->get_cookie() << dendl;
    entity_addr_t ea = j->second->get_peer_addr();
    dout(30) << "watch: Check entity_addr_t " << ea << dendl;
    if (get_osdmap()->is_blacklisted(ea)) {
      dout(10) << "watch: Found blacklisted watcher for " << ea << dendl;
      assert(j->second->get_pg() == this);
      j->second->unregister_cb();
      handle_watch_timeout(j->second);
    }
  }
}

void ReplicatedPG::populate_obc_watchers(ObjectContextRef obc)
{
  assert(is_active());
  assert((recovering.count(obc->obs.oi.soid) ||
	  !is_missing_object(obc->obs.oi.soid)) ||
	 (pg_log.get_log().objects.count(obc->obs.oi.soid) && // or this is a revert... see recover_primary()
	  pg_log.get_log().objects.find(obc->obs.oi.soid)->second->op ==
	    pg_log_entry_t::LOST_REVERT &&
	  pg_log.get_log().objects.find(obc->obs.oi.soid)->second->reverting_to ==
	    obc->obs.oi.version));

  dout(10) << "populate_obc_watchers " << obc->obs.oi.soid << dendl;
  assert(obc->watchers.empty());
  // populate unconnected_watchers
  for (map<pair<uint64_t, entity_name_t>, watch_info_t>::iterator p =
	obc->obs.oi.watchers.begin();
       p != obc->obs.oi.watchers.end();
       ++p) {
    utime_t expire = info.stats.last_became_active;
    expire += p->second.timeout_seconds;
    dout(10) << "  unconnected watcher " << p->first << " will expire " << expire << dendl;
    WatchRef watch(
      Watch::makeWatchRef(
	this, osd, obc, p->second.timeout_seconds, p->first.first,
	p->first.second, p->second.addr));
    watch->disconnect();
    obc->watchers.insert(
      make_pair(
	make_pair(p->first.first, p->first.second),
	watch));
  }
  // Look for watchers from blacklisted clients and drop
  check_blacklisted_obc_watchers(obc);
}

void ReplicatedPG::handle_watch_timeout(WatchRef watch)
{
  ObjectContextRef obc = watch->get_obc(); // handle_watch_timeout owns this ref
  dout(10) << "handle_watch_timeout obc " << obc << dendl;

  if (is_degraded_object(obc->obs.oi.soid)) {
    callbacks_for_degraded_object[obc->obs.oi.soid].push_back(
      watch->get_delayed_cb()
      );
    dout(10) << "handle_watch_timeout waiting for degraded on obj "
	     << obc->obs.oi.soid
	     << dendl;
    return;
  }

  if (scrubber.write_blocked_by_scrub(obc->obs.oi.soid)) {
    dout(10) << "handle_watch_timeout waiting for scrub on obj "
	     << obc->obs.oi.soid
	     << dendl;
    scrubber.add_callback(
      watch->get_delayed_cb() // This callback!
      );
    return;
  }

  vector<OSDOp> ops;
  ceph_tid_t rep_tid = osd->get_tid();
  osd_reqid_t reqid(osd->get_cluster_msgr_name(), 0, rep_tid);
  OpContext *ctx = new OpContext(OpRequestRef(), reqid, ops, obc, this);
  ctx->op_t = pgbackend->get_transaction();
  ctx->mtime = ceph_clock_now(cct);
  ctx->at_version = get_next_version();

  object_info_t& oi = ctx->new_obs.oi;
  oi.watchers.erase(make_pair(watch->get_cookie(),
			      watch->get_entity()));

  ctx->watch_disconnects.push_back(
    OpContext::watch_disconnect_t(watch->get_cookie(), watch->get_entity(), true));


  entity_inst_t nobody;
  RepGather *repop = new_repop(ctx, obc, rep_tid);
  PGBackend::PGTransaction *t = ctx->op_t;
  ctx->log.push_back(pg_log_entry_t(pg_log_entry_t::MODIFY, obc->obs.oi.soid,
				    ctx->at_version,
				    oi.version,
				    0,
				    osd_reqid_t(), ctx->mtime));

  oi.prior_version = repop->obc->obs.oi.version;
  oi.version = ctx->at_version;
  bufferlist bl;
  ::encode(oi, bl);
  setattr_maybe_cache(obc, repop->ctx, t, OI_ATTR, bl);

  if (pool.info.require_rollback()) {
    map<string, boost::optional<bufferlist> > to_set;
    to_set[OI_ATTR] = bl;
    ctx->log.back().mod_desc.setattrs(to_set);
  } else {
    ctx->log.back().mod_desc.mark_unrollbackable();
  }

  // obc ref swallowed by repop!
  issue_repop(repop, repop->ctx->mtime);
  eval_repop(repop);
  repop->put();
}

ObjectContextRef ReplicatedPG::create_object_context(const object_info_t& oi,
						     SnapSetContext *ssc)
{
  ObjectContextRef obc(object_contexts.lookup_or_create(oi.soid));
  assert(obc->destructor_callback == NULL);
  obc->destructor_callback = new C_PG_ObjectContext(this, obc.get());  
  obc->obs.oi = oi;
  obc->obs.exists = false;
  obc->ssc = ssc;
  if (ssc)
    register_snapset_context(ssc);
  dout(10) << "create_object_context " << (void*)obc.get() << " " << oi.soid << " " << dendl;
  if (is_active())
    populate_obc_watchers(obc);
  return obc;
}

ObjectContextRef ReplicatedPG::get_object_context(const hobject_t& soid,
						  bool can_create,
						  map<string, bufferlist> *attrs)
{
  assert(
    attrs || !pg_log.get_missing().is_missing(soid) ||
    // or this is a revert... see recover_primary()
    (pg_log.get_log().objects.count(soid) &&
      pg_log.get_log().objects.find(soid)->second->op ==
      pg_log_entry_t::LOST_REVERT));
  ObjectContextRef obc = object_contexts.lookup(soid);
  osd->logger->inc(l_osd_object_ctx_cache_total);
  if (obc) {
    osd->logger->inc(l_osd_object_ctx_cache_hit);
    dout(10) << __func__ << ": found obc in cache: " << obc
	     << dendl;
  } else {
    dout(10) << __func__ << ": obc NOT found in cache: " << soid << dendl;
    // check disk
    bufferlist bv;
    if (attrs) {
      assert(attrs->count(OI_ATTR));
      bv = attrs->find(OI_ATTR)->second;
    } else {
      int r = pgbackend->objects_get_attr(soid, OI_ATTR, &bv);
      if (r < 0) {
	if (!can_create) {
	  dout(10) << __func__ << ": no obc for soid "
		   << soid << " and !can_create"
		   << dendl;
	  return ObjectContextRef();   // -ENOENT!
	}

	dout(10) << __func__ << ": no obc for soid "
		 << soid << " but can_create"
		 << dendl;
	// new object.
	object_info_t oi(soid);
	SnapSetContext *ssc = get_snapset_context(
	  soid, true,
	  soid.has_snapset() ? attrs : 0);
	obc = create_object_context(oi, ssc);
	dout(10) << __func__ << ": " << obc << " " << soid
		 << " " << obc->rwstate
		 << " oi: " << obc->obs.oi
		 << " ssc: " << obc->ssc
		 << " snapset: " << obc->ssc->snapset << dendl;
	return obc;
      }
    }

    object_info_t oi(bv);

    assert(oi.soid.pool == (int64_t)info.pgid.pool());

    obc = object_contexts.lookup_or_create(oi.soid);
    obc->destructor_callback = new C_PG_ObjectContext(this, obc.get());
    obc->obs.oi = oi;
    obc->obs.exists = true;

    obc->ssc = get_snapset_context(
      soid, true,
      soid.has_snapset() ? attrs : 0);

    if (is_active())
      populate_obc_watchers(obc);

    if (pool.info.require_rollback()) {
      if (attrs) {
	obc->attr_cache = *attrs;
      } else {
	int r = pgbackend->objects_get_attrs(
	  soid,
	  &obc->attr_cache);
	assert(r == 0);
      }
    }

    dout(10) << __func__ << ": creating obc from disk: " << obc
	     << dendl;
  }
  assert(obc->ssc);
  dout(10) << __func__ << ": " << obc << " " << soid
	   << " " << obc->rwstate
	   << " oi: " << obc->obs.oi
	   << " ssc: " << obc->ssc
	   << " snapset: " << obc->ssc->snapset << dendl;
  return obc;
}

void ReplicatedPG::context_registry_on_change()
{
  pair<hobject_t, ObjectContextRef> i;
  while (object_contexts.get_next(i.first, &i)) {
    ObjectContextRef obc(i.second);
    if (obc) {
      for (map<pair<uint64_t, entity_name_t>, WatchRef>::iterator j =
	     obc->watchers.begin();
	   j != obc->watchers.end();
	   obc->watchers.erase(j++)) {
	j->second->discard();
      }
    }
  }
}


/*
 * If we return an error, and set *pmissing, then promoting that
 * object may help.
 *
 * If we return -EAGAIN, we will always set *pmissing to the missing
 * object to wait for.
 *
 * If we return an error but do not set *pmissing, then we know the
 * object does not exist.
 */
int ReplicatedPG::find_object_context(const hobject_t& oid,
				      ObjectContextRef *pobc,
				      bool can_create,
				      bool map_snapid_to_clone,
				      hobject_t *pmissing)
{
  hobject_t head(oid.oid, oid.get_key(), CEPH_NOSNAP, oid.get_hash(),
		 info.pgid.pool(), oid.get_namespace());
  hobject_t snapdir(oid.oid, oid.get_key(), CEPH_SNAPDIR, oid.get_hash(),
		    info.pgid.pool(), oid.get_namespace());

  // want the snapdir?
  if (oid.snap == CEPH_SNAPDIR) {
    // return head or snapdir, whichever exists.
    ObjectContextRef obc = get_object_context(head, can_create);
    if (!obc || !obc->obs.exists)
      obc = get_object_context(snapdir, can_create);
    if (!obc || !obc->obs.exists) {
      // if we have neither, we would want to promote the head.
      if (pmissing)
	*pmissing = head;
      return -ENOENT;
    }
    dout(10) << "find_object_context " << oid
	     << " @" << oid.snap
	     << " oi=" << obc->obs.oi
	     << dendl;
    *pobc = obc;

    // always populate ssc for SNAPDIR...
    if (!obc->ssc)
      obc->ssc = get_snapset_context(
	oid, true);
    return 0;
  }

  // want the head?
  if (oid.snap == CEPH_NOSNAP) {
    ObjectContextRef obc = get_object_context(head, can_create);
    if (!obc) {
      if (pmissing)
	*pmissing = head;
      return -ENOENT;
    }
    dout(10) << "find_object_context " << oid
	     << " @" << oid.snap
	     << " oi=" << obc->obs.oi
	     << dendl;
    *pobc = obc;

    if (can_create && !obc->ssc)
      obc->ssc = get_snapset_context(oid, true);

    return 0;
  }

  // we want a snap
  if (!map_snapid_to_clone && pool.info.is_removed_snap(oid.snap)) {
    dout(10) << __func__ << " snap " << oid.snap << " is removed" << dendl;
    return -ENOENT;
  }

  SnapSetContext *ssc = get_snapset_context(oid, can_create);
  if (!ssc || !(ssc->exists)) {
    dout(20) << __func__ << " " << oid << " no snapset" << dendl;
    if (pmissing)
      *pmissing = head;  // start by getting the head
    if (ssc)
      put_snapset_context(ssc);
    return -ENOENT;
  }

  if (map_snapid_to_clone) {
    dout(10) << "find_object_context " << oid << " @" << oid.snap
	     << " snapset " << ssc->snapset
	     << " map_snapid_to_clone=true" << dendl;
    if (oid.snap > ssc->snapset.seq) {
      // already must be readable
      ObjectContextRef obc = get_object_context(head, false);
      dout(10) << "find_object_context " << oid << " @" << oid.snap
	       << " snapset " << ssc->snapset
	       << " maps to head" << dendl;
      *pobc = obc;
      put_snapset_context(ssc);
      return (obc && obc->obs.exists) ? 0 : -ENOENT;
    } else {
      vector<snapid_t>::const_iterator citer = std::find(
	ssc->snapset.clones.begin(),
	ssc->snapset.clones.end(),
	oid.snap);
      if (citer == ssc->snapset.clones.end()) {
	dout(10) << "find_object_context " << oid << " @" << oid.snap
		 << " snapset " << ssc->snapset
		 << " maps to nothing" << dendl;
	put_snapset_context(ssc);
	return -ENOENT;
      }

      dout(10) << "find_object_context " << oid << " @" << oid.snap
	       << " snapset " << ssc->snapset
	       << " maps to " << oid << dendl;

      if (pg_log.get_missing().is_missing(oid)) {
	dout(10) << "find_object_context " << oid << " @" << oid.snap
		 << " snapset " << ssc->snapset
		 << " " << oid << " is missing" << dendl;
	if (pmissing)
	  *pmissing = oid;
	put_snapset_context(ssc);
	return -EAGAIN;
      }

      ObjectContextRef obc = get_object_context(oid, false);
      if (!obc || !obc->obs.exists) {
	dout(10) << "find_object_context " << oid << " @" << oid.snap
		 << " snapset " << ssc->snapset
		 << " " << oid << " is not present" << dendl;
	if (pmissing)
	  *pmissing = oid;
	put_snapset_context(ssc);
	return -ENOENT;
      }
      dout(10) << "find_object_context " << oid << " @" << oid.snap
	       << " snapset " << ssc->snapset
	       << " " << oid << " HIT" << dendl;
      *pobc = obc;
      put_snapset_context(ssc);
      return 0;
    }
    assert(0); //unreachable
  }

  dout(10) << "find_object_context " << oid << " @" << oid.snap
	   << " snapset " << ssc->snapset << dendl;
 
  // head?
  if (oid.snap > ssc->snapset.seq) {
    if (ssc->snapset.head_exists) {
      ObjectContextRef obc = get_object_context(head, false);
      dout(10) << "find_object_context  " << head
	       << " want " << oid.snap << " > snapset seq " << ssc->snapset.seq
	       << " -- HIT " << obc->obs
	       << dendl;
      if (!obc->ssc)
	obc->ssc = ssc;
      else {
	assert(ssc == obc->ssc);
	put_snapset_context(ssc);
      }
      *pobc = obc;
      return 0;
    }
    dout(10) << "find_object_context  " << head
	     << " want " << oid.snap << " > snapset seq " << ssc->snapset.seq
	     << " but head dne -- DNE"
	     << dendl;
    put_snapset_context(ssc);
    return -ENOENT;
  }

  // which clone would it be?
  unsigned k = 0;
  while (k < ssc->snapset.clones.size() &&
	 ssc->snapset.clones[k] < oid.snap)
    k++;
  if (k == ssc->snapset.clones.size()) {
    dout(10) << "find_object_context  no clones with last >= oid.snap "
	     << oid.snap << " -- DNE" << dendl;
    put_snapset_context(ssc);
    return -ENOENT;
  }
  hobject_t soid(oid.oid, oid.get_key(), ssc->snapset.clones[k], oid.get_hash(),
		 info.pgid.pool(), oid.get_namespace());

  if (pg_log.get_missing().is_missing(soid)) {
    dout(20) << "find_object_context  " << soid << " missing, try again later"
	     << dendl;
    if (pmissing)
      *pmissing = soid;
    put_snapset_context(ssc);
    return -EAGAIN;
  }

  ObjectContextRef obc = get_object_context(soid, false);
  if (!obc || !obc->obs.exists) {
    dout(20) << __func__ << " missing clone " << soid << dendl;
    if (pmissing)
      *pmissing = soid;
    put_snapset_context(ssc);
    return -ENOENT;
  }

  if (!obc->ssc) {
    obc->ssc = ssc;
  } else {
    assert(obc->ssc == ssc);
    put_snapset_context(ssc);
  }
  ssc = 0;

  // clone
  dout(20) << "find_object_context  " << soid << " snaps " << obc->obs.oi.snaps
	   << dendl;
  snapid_t first = obc->obs.oi.snaps[obc->obs.oi.snaps.size()-1];
  snapid_t last = obc->obs.oi.snaps[0];
  if (first <= oid.snap) {
    dout(20) << "find_object_context  " << soid << " [" << first << "," << last
	     << "] contains " << oid.snap << " -- HIT " << obc->obs << dendl;
    *pobc = obc;
    return 0;
  } else {
    dout(20) << "find_object_context  " << soid << " [" << first << "," << last
	     << "] does not contain " << oid.snap << " -- DNE" << dendl;
    return -ENOENT;
  }
}

void ReplicatedPG::object_context_destructor_callback(ObjectContext *obc)
{
  if (obc->ssc)
    put_snapset_context(obc->ssc);
}

void ReplicatedPG::add_object_context_to_pg_stat(ObjectContextRef obc, pg_stat_t *pgstat)
{
  object_info_t& oi = obc->obs.oi;

  dout(10) << "add_object_context_to_pg_stat " << oi.soid << dendl;
  object_stat_sum_t stat;

  stat.num_bytes += oi.size;

  if (oi.soid.snap != CEPH_SNAPDIR)
    stat.num_objects++;
  if (oi.is_dirty())
    stat.num_objects_dirty++;
  if (oi.is_whiteout())
    stat.num_whiteouts++;
  if (oi.is_omap())
    stat.num_objects_omap++;

  if (oi.soid.snap && oi.soid.snap != CEPH_NOSNAP && oi.soid.snap != CEPH_SNAPDIR) {
    stat.num_object_clones++;

    if (!obc->ssc)
      obc->ssc = get_snapset_context(oi.soid, false);
    assert(obc->ssc);

    // subtract off clone overlap
    if (obc->ssc->snapset.clone_overlap.count(oi.soid.snap)) {
      interval_set<uint64_t>& o = obc->ssc->snapset.clone_overlap[oi.soid.snap];
      for (interval_set<uint64_t>::const_iterator r = o.begin();
	   r != o.end();
	   ++r) {
	stat.num_bytes -= r.get_len();
      }	  
    }
  }

  // add it in
  pgstat->stats.sum.add(stat);
}

void ReplicatedPG::kick_object_context_blocked(ObjectContextRef obc)
{
  const hobject_t& soid = obc->obs.oi.soid;
  map<hobject_t, list<OpRequestRef> >::iterator p = waiting_for_blocked_object.find(soid);
  if (p == waiting_for_blocked_object.end())
    return;

  if (obc->is_blocked()) {
    dout(10) << __func__ << " " << soid << " still blocked" << dendl;
    return;
  }

  list<OpRequestRef>& ls = p->second;
  dout(10) << __func__ << " " << soid << " requeuing " << ls.size() << " requests" << dendl;
  requeue_ops(ls);
  waiting_for_blocked_object.erase(p);

  if (obc->requeue_scrub_on_unblock)
    osd->queue_for_scrub(this);
}

SnapSetContext *ReplicatedPG::create_snapset_context(const hobject_t& oid)
{
  Mutex::Locker l(snapset_contexts_lock);
  SnapSetContext *ssc = new SnapSetContext(oid.get_snapdir());
  _register_snapset_context(ssc);
  ssc->ref++;
  return ssc;
}

SnapSetContext *ReplicatedPG::get_snapset_context(
  const hobject_t& oid,
  bool can_create,
  map<string, bufferlist> *attrs)
{
  Mutex::Locker l(snapset_contexts_lock);
  SnapSetContext *ssc;
  map<hobject_t, SnapSetContext*>::iterator p = snapset_contexts.find(
    oid.get_snapdir());
  if (p != snapset_contexts.end()) {
    if (can_create || p->second->exists) {
      ssc = p->second;
      ssc->exists = true;
    } else {
      return NULL;
    }
  } else {
    bufferlist bv;
    if (!attrs) {
      int r = pgbackend->objects_get_attr(oid.get_head(), SS_ATTR, &bv);
      if (r < 0) {
	// try _snapset
	r = pgbackend->objects_get_attr(oid.get_snapdir(), SS_ATTR, &bv);
	if (r < 0 && !can_create)
	  return NULL;
      }
    } else {
      assert(attrs->count(SS_ATTR));
      bv = attrs->find(SS_ATTR)->second;
    }
    ssc = new SnapSetContext(oid.get_snapdir());
    _register_snapset_context(ssc);
    if (bv.length()) {
      bufferlist::iterator bvp = bv.begin();
      ssc->snapset.decode(bvp);
    }
  }
  assert(ssc);
  ssc->ref++;
  return ssc;
}

void ReplicatedPG::put_snapset_context(SnapSetContext *ssc)
{
  Mutex::Locker l(snapset_contexts_lock);
  --ssc->ref;
  if (ssc->ref == 0) {
    if (ssc->registered)
      snapset_contexts.erase(ssc->oid);
    delete ssc;
  }
}

// sub op modify
void ReplicatedBackend::sub_op_modify(OpRequestRef op) {
  Message *m = op->get_req();
  int msg_type = m->get_type();
  if (msg_type == MSG_OSD_SUBOP) {
    sub_op_modify_impl<MOSDSubOp, MSG_OSD_SUBOP>(op);
  } else if (msg_type == MSG_OSD_REPOP) {
    sub_op_modify_impl<MOSDRepOp, MSG_OSD_REPOP>(op);
  } else {
    assert(0);
  }
}

template<typename T, int MSGTYPE>
void ReplicatedBackend::sub_op_modify_impl(OpRequestRef op)
{
  T *m = static_cast<T *>(op->get_req());
  int msg_type = m->get_type();
  assert(MSGTYPE == msg_type);
  assert(msg_type == MSG_OSD_SUBOP || msg_type == MSG_OSD_REPOP);

  const hobject_t& soid = m->poid;

  dout(10) << "sub_op_modify trans"
           << " " << soid 
           << " v " << m->version
	   << (m->logbl.length() ? " (transaction)" : " (parallel exec")
	   << " " << m->logbl.length()
	   << dendl;  

  // sanity checks
  assert(m->map_epoch >= get_info().history.same_interval_since);
  
  // we better not be missing this.
  assert(!parent->get_log().get_missing().is_missing(soid));

  int ackerosd = m->get_source().num();
  
  op->mark_started();

  RepModifyRef rm(new RepModify);
  rm->op = op;
  rm->ackerosd = ackerosd;
  rm->last_complete = get_info().last_complete;
  rm->epoch_started = get_osdmap()->get_epoch();

  assert(m->logbl.length());
  // shipped transaction and log entries
  vector<pg_log_entry_t> log;

  bufferlist::iterator p = m->get_data().begin();
  ::decode(rm->opt, p);
  rm->localt.set_use_tbl(rm->opt.get_use_tbl());

  if (m->new_temp_oid != hobject_t()) {
    dout(20) << __func__ << " start tracking temp " << m->new_temp_oid << dendl;
    add_temp_obj(m->new_temp_oid);
    get_temp_coll(&rm->localt);
  }
  if (m->discard_temp_oid != hobject_t()) {
    dout(20) << __func__ << " stop tracking temp " << m->discard_temp_oid << dendl;
    if (rm->opt.empty()) {
      dout(10) << __func__ << ": removing object " << m->discard_temp_oid
	       << " since we won't get the transaction" << dendl;
      rm->localt.remove(temp_coll, m->discard_temp_oid);
    }
    clear_temp_obj(m->discard_temp_oid);
  }

  p = m->logbl.begin();
  ::decode(log, p);
  rm->opt.set_fadvise_flag(CEPH_OSD_OP_FLAG_FADVISE_DONTNEED);

  rm->opt.set_fadvise_flag(CEPH_OSD_OP_FLAG_FADVISE_DONTNEED);

  bool update_snaps = false;
  if (!rm->opt.empty()) {
    // If the opt is non-empty, we infer we are before
    // last_backfill (according to the primary, not our
    // not-quite-accurate value), and should update the
    // collections now.  Otherwise, we do it later on push.
    update_snaps = true;
  }
  parent->update_stats(m->pg_stats);
  parent->log_operation(
    log,
    m->updated_hit_set_history,
    m->pg_trim_to,
    m->pg_trim_rollback_to,
    update_snaps,
    &(rm->localt));

  rm->bytes_written = rm->opt.get_encoded_bytes();
  
  op->mark_started();

  rm->localt.append(rm->opt);
  rm->localt.register_on_commit(
    parent->bless_context(
      new C_OSD_RepModifyCommit(this, rm)));
  rm->localt.register_on_applied(
    parent->bless_context(
      new C_OSD_RepModifyApply(this, rm)));
  parent->queue_transaction(&(rm->localt), op);
  // op is cleaned up by oncommit/onapply when both are executed
}

void ReplicatedBackend::sub_op_modify_applied(RepModifyRef rm)
{
  rm->op->mark_event("sub_op_applied");
  rm->applied = true;

  dout(10) << "sub_op_modify_applied on " << rm << " op "
	   << *rm->op->get_req() << dendl;
  Message *m = rm->op->get_req();

  Message *ack = NULL;
  eversion_t version;

  if (m->get_type() == MSG_OSD_SUBOP) {
    // doesn't have CLIENT SUBOP feature ,use Subop
    MOSDSubOp *req = static_cast<MOSDSubOp*>(m);
    version = req->version;
    if (!rm->committed)
      ack = new MOSDSubOpReply(
	req, parent->whoami_shard(),
	0, get_osdmap()->get_epoch(), CEPH_OSD_FLAG_ACK);
  } else if (m->get_type() == MSG_OSD_REPOP) {
    MOSDRepOp *req = static_cast<MOSDRepOp*>(m);
    version = req->version;
    if (!rm->committed)
      ack = new MOSDRepOpReply(
	static_cast<MOSDRepOp*>(m), parent->whoami_shard(),
	0, get_osdmap()->get_epoch(), CEPH_OSD_FLAG_ACK);
  } else {
    assert(0);
  }

  // send ack to acker only if we haven't sent a commit already
  if (ack) {
    ack->set_priority(CEPH_MSG_PRIO_HIGH); // this better match commit priority!
    get_parent()->send_message_osd_cluster(
      rm->ackerosd, ack, get_osdmap()->get_epoch());
  }
  
  parent->op_applied(version);
}

void ReplicatedBackend::sub_op_modify_commit(RepModifyRef rm)
{
  rm->op->mark_commit_sent();
  rm->committed = true;

  // send commit.
  dout(10) << "sub_op_modify_commit on op " << *rm->op->get_req()
	   << ", sending commit to osd." << rm->ackerosd
	   << dendl;
  
  assert(get_osdmap()->is_up(rm->ackerosd));
  get_parent()->update_last_complete_ondisk(rm->last_complete);

  Message *m = rm->op->get_req();
  Message *commit;
  if (m->get_type() == MSG_OSD_SUBOP) {
    // doesn't have CLIENT SUBOP feature ,use Subop
    MOSDSubOpReply  *reply = new MOSDSubOpReply(
      static_cast<MOSDSubOp*>(m),
      get_parent()->whoami_shard(),
      0, get_osdmap()->get_epoch(), CEPH_OSD_FLAG_ONDISK);
    reply->set_last_complete_ondisk(rm->last_complete);
    commit = reply;
  } else if (m->get_type() == MSG_OSD_REPOP) {
    MOSDRepOpReply *reply = new MOSDRepOpReply(
      static_cast<MOSDRepOp*>(m),
      get_parent()->whoami_shard(),
      0, get_osdmap()->get_epoch(), CEPH_OSD_FLAG_ONDISK);
    reply->set_last_complete_ondisk(rm->last_complete);
    commit = reply;
  }
  else {
    assert(0);
  }

  commit->set_priority(CEPH_MSG_PRIO_HIGH); // this better match ack priority!
  get_parent()->send_message_osd_cluster(
    rm->ackerosd, commit, get_osdmap()->get_epoch());
  
  log_subop_stats(get_parent()->get_logger(), rm->op, l_osd_sop_w);
}


// ===========================================================

void ReplicatedBackend::calc_head_subsets(
  ObjectContextRef obc, SnapSet& snapset, const hobject_t& head,
  const pg_missing_t& missing,
  const hobject_t &last_backfill,
  interval_set<uint64_t>& data_subset,
  map<hobject_t, interval_set<uint64_t> >& clone_subsets)
{
  dout(10) << "calc_head_subsets " << head
	   << " clone_overlap " << snapset.clone_overlap << dendl;

  uint64_t size = obc->obs.oi.size;
  if (size)
    data_subset.insert(0, size);

  if (get_parent()->get_pool().allow_incomplete_clones()) {
    dout(10) << __func__ << ": caching (was) enabled, skipping clone subsets" << dendl;
    return;
  }

  if (!cct->_conf->osd_recover_clone_overlap) {
    dout(10) << "calc_head_subsets " << head << " -- osd_recover_clone_overlap disabled" << dendl;
    return;
  }


  interval_set<uint64_t> cloning;
  interval_set<uint64_t> prev;
  if (size)
    prev.insert(0, size);    
  
  for (int j=snapset.clones.size()-1; j>=0; j--) {
    hobject_t c = head;
    c.snap = snapset.clones[j];
    prev.intersection_of(snapset.clone_overlap[snapset.clones[j]]);
    if (!missing.is_missing(c) && c < last_backfill) {
      dout(10) << "calc_head_subsets " << head << " has prev " << c
	       << " overlap " << prev << dendl;
      clone_subsets[c] = prev;
      cloning.union_of(prev);
      break;
    }
    dout(10) << "calc_head_subsets " << head << " does not have prev " << c
	     << " overlap " << prev << dendl;
  }


  if (cloning.num_intervals() > cct->_conf->osd_recover_clone_overlap_limit) {
    dout(10) << "skipping clone, too many holes" << dendl;
    clone_subsets.clear();
    cloning.clear();
  }

  // what's left for us to push?
  data_subset.subtract(cloning);

  dout(10) << "calc_head_subsets " << head
	   << "  data_subset " << data_subset
	   << "  clone_subsets " << clone_subsets << dendl;
}

void ReplicatedBackend::calc_clone_subsets(
  SnapSet& snapset, const hobject_t& soid,
  const pg_missing_t& missing,
  const hobject_t &last_backfill,
  interval_set<uint64_t>& data_subset,
  map<hobject_t, interval_set<uint64_t> >& clone_subsets)
{
  dout(10) << "calc_clone_subsets " << soid
	   << " clone_overlap " << snapset.clone_overlap << dendl;

  uint64_t size = snapset.clone_size[soid.snap];
  if (size)
    data_subset.insert(0, size);

  if (get_parent()->get_pool().allow_incomplete_clones()) {
    dout(10) << __func__ << ": caching (was) enabled, skipping clone subsets" << dendl;
    return;
  }

  if (!cct->_conf->osd_recover_clone_overlap) {
    dout(10) << "calc_clone_subsets " << soid << " -- osd_recover_clone_overlap disabled" << dendl;
    return;
  }
  
  unsigned i;
  for (i=0; i < snapset.clones.size(); i++)
    if (snapset.clones[i] == soid.snap)
      break;

  // any overlap with next older clone?
  interval_set<uint64_t> cloning;
  interval_set<uint64_t> prev;
  if (size)
    prev.insert(0, size);    
  for (int j=i-1; j>=0; j--) {
    hobject_t c = soid;
    c.snap = snapset.clones[j];
    prev.intersection_of(snapset.clone_overlap[snapset.clones[j]]);
    if (!missing.is_missing(c) && c < last_backfill) {
      dout(10) << "calc_clone_subsets " << soid << " has prev " << c
	       << " overlap " << prev << dendl;
      clone_subsets[c] = prev;
      cloning.union_of(prev);
      break;
    }
    dout(10) << "calc_clone_subsets " << soid << " does not have prev " << c
	     << " overlap " << prev << dendl;
  }
  
  // overlap with next newest?
  interval_set<uint64_t> next;
  if (size)
    next.insert(0, size);    
  for (unsigned j=i+1; j<snapset.clones.size(); j++) {
    hobject_t c = soid;
    c.snap = snapset.clones[j];
    next.intersection_of(snapset.clone_overlap[snapset.clones[j-1]]);
    if (!missing.is_missing(c) && c < last_backfill) {
      dout(10) << "calc_clone_subsets " << soid << " has next " << c
	       << " overlap " << next << dendl;
      clone_subsets[c] = next;
      cloning.union_of(next);
      break;
    }
    dout(10) << "calc_clone_subsets " << soid << " does not have next " << c
	     << " overlap " << next << dendl;
  }

  if (cloning.num_intervals() > cct->_conf->osd_recover_clone_overlap_limit) {
    dout(10) << "skipping clone, too many holes" << dendl;
    clone_subsets.clear();
    cloning.clear();
  }

  
  // what's left for us to push?
  data_subset.subtract(cloning);

  dout(10) << "calc_clone_subsets " << soid
	   << "  data_subset " << data_subset
	   << "  clone_subsets " << clone_subsets << dendl;
}


/** pull - request object from a peer
 */

/*
 * Return values:
 *  NONE  - didn't pull anything
 *  YES   - pulled what the caller wanted
 *  OTHER - needed to pull something else first (_head or _snapdir)
 */
enum { PULL_NONE, PULL_OTHER, PULL_YES };

void ReplicatedBackend::prepare_pull(
  eversion_t v,
  const hobject_t& soid,
  ObjectContextRef headctx,
  RPGHandle *h)
{
  assert(get_parent()->get_local_missing().missing.count(soid));
  eversion_t _v = get_parent()->get_local_missing().missing.find(
    soid)->second.need;
  assert(_v == v);
  const map<hobject_t, set<pg_shard_t> > &missing_loc(
    get_parent()->get_missing_loc_shards());
  const map<pg_shard_t, pg_missing_t > &peer_missing(
    get_parent()->get_shard_missing());
  map<hobject_t, set<pg_shard_t> >::const_iterator q = missing_loc.find(soid);
  assert(q != missing_loc.end());
  assert(!q->second.empty());

  // pick a pullee
  vector<pg_shard_t> shuffle(q->second.begin(), q->second.end());
  random_shuffle(shuffle.begin(), shuffle.end());
  vector<pg_shard_t>::iterator p = shuffle.begin();
  assert(get_osdmap()->is_up(p->osd));
  pg_shard_t fromshard = *p;

  dout(7) << "pull " << soid
	  << " v " << v
	  << " on osds " << *p
	  << " from osd." << fromshard
	  << dendl;

  assert(peer_missing.count(fromshard));
  const pg_missing_t &pmissing = peer_missing.find(fromshard)->second;
  if (pmissing.is_missing(soid, v)) {
    assert(pmissing.missing.find(soid)->second.have != v);
    dout(10) << "pulling soid " << soid << " from osd " << fromshard
	     << " at version " << pmissing.missing.find(soid)->second.have
	     << " rather than at version " << v << dendl;
    v = pmissing.missing.find(soid)->second.have;
    assert(get_parent()->get_log().get_log().objects.count(soid) &&
	   (get_parent()->get_log().get_log().objects.find(soid)->second->op ==
	    pg_log_entry_t::LOST_REVERT) &&
	   (get_parent()->get_log().get_log().objects.find(
	     soid)->second->reverting_to ==
	    v));
  }
  
  ObjectRecoveryInfo recovery_info;

  if (soid.is_snap()) {
    assert(!get_parent()->get_local_missing().is_missing(
	     soid.get_head()) ||
	   !get_parent()->get_local_missing().is_missing(
	     soid.get_snapdir()));
    assert(headctx);
    // check snapset
    SnapSetContext *ssc = headctx->ssc;
    assert(ssc);
    dout(10) << " snapset " << ssc->snapset << dendl;
    calc_clone_subsets(ssc->snapset, soid, get_parent()->get_local_missing(),
		       get_info().last_backfill,
		       recovery_info.copy_subset,
		       recovery_info.clone_subset);
    // FIXME: this may overestimate if we are pulling multiple clones in parallel...
    dout(10) << " pulling " << recovery_info << dendl;
  } else {
    // pulling head or unversioned object.
    // always pull the whole thing.
    recovery_info.copy_subset.insert(0, (uint64_t)-1);
    recovery_info.size = ((uint64_t)-1);
  }

  h->pulls[fromshard].push_back(PullOp());
  PullOp &op = h->pulls[fromshard].back();
  op.soid = soid;

  op.recovery_info = recovery_info;
  op.recovery_info.soid = soid;
  op.recovery_info.version = v;
  op.recovery_progress.data_complete = false;
  op.recovery_progress.omap_complete = false;
  op.recovery_progress.data_recovered_to = 0;
  op.recovery_progress.first = true;

  assert(!pulling.count(soid));
  pull_from_peer[fromshard].insert(soid);
  PullInfo &pi = pulling[soid];
  pi.head_ctx = headctx;
  pi.recovery_info = op.recovery_info;
  pi.recovery_progress = op.recovery_progress;
}

int ReplicatedPG::recover_missing(
  const hobject_t &soid, eversion_t v,
  int priority,
  PGBackend::RecoveryHandle *h)
{
  if (missing_loc.is_unfound(soid)) {
    dout(7) << "pull " << soid
	    << " v " << v 
	    << " but it is unfound" << dendl;
    return PULL_NONE;
  }

  // is this a snapped object?  if so, consult the snapset.. we may not need the entire object!
  ObjectContextRef obc;
  ObjectContextRef head_obc;
  if (soid.snap && soid.snap < CEPH_NOSNAP) {
    // do we have the head and/or snapdir?
    hobject_t head = soid.get_head();
    if (pg_log.get_missing().is_missing(head)) {
      if (recovering.count(head)) {
	dout(10) << " missing but already recovering head " << head << dendl;
	return PULL_NONE;
      } else {
	int r = recover_missing(
	  head, pg_log.get_missing().missing.find(head)->second.need, priority,
	  h);
	if (r != PULL_NONE)
	  return PULL_OTHER;
	return PULL_NONE;
      }
    }
    head = soid.get_snapdir();
    if (pg_log.get_missing().is_missing(head)) {
      if (recovering.count(head)) {
	dout(10) << " missing but already recovering snapdir " << head << dendl;
	return PULL_NONE;
      } else {
	int r = recover_missing(
	  head, pg_log.get_missing().missing.find(head)->second.need, priority,
	  h);
	if (r != PULL_NONE)
	  return PULL_OTHER;
	return PULL_NONE;
      }
    }

    // we must have one or the other
    head_obc = get_object_context(
      soid.get_head(),
      false,
      0);
    if (!head_obc)
      head_obc = get_object_context(
	soid.get_snapdir(),
	false,
	0);
    assert(head_obc);
  }
  start_recovery_op(soid);
  assert(!recovering.count(soid));
  recovering.insert(make_pair(soid, obc));
  pgbackend->recover_object(
    soid,
    v,
    head_obc,
    obc,
    h);
  return PULL_YES;
}

void ReplicatedPG::send_remove_op(
  const hobject_t& oid, eversion_t v, pg_shard_t peer)
{
  ceph_tid_t tid = osd->get_tid();
  osd_reqid_t rid(osd->get_cluster_msgr_name(), 0, tid);

  dout(10) << "send_remove_op " << oid << " from osd." << peer
	   << " tid " << tid << dendl;

  MOSDSubOp *subop = new MOSDSubOp(
    rid, pg_whoami, spg_t(info.pgid.pgid, peer.shard),
    oid, CEPH_OSD_FLAG_ACK,
    get_osdmap()->get_epoch(), tid, v);
  subop->ops = vector<OSDOp>(1);
  subop->ops[0].op.op = CEPH_OSD_OP_DELETE;

  osd->send_message_osd_cluster(peer.osd, subop, get_osdmap()->get_epoch());
}

/*
 * intelligently push an object to a replica.  make use of existing
 * clones/heads and dup data ranges where possible.
 */
void ReplicatedBackend::prep_push_to_replica(
  ObjectContextRef obc, const hobject_t& soid, pg_shard_t peer,
  PushOp *pop)
{
  const object_info_t& oi = obc->obs.oi;
  uint64_t size = obc->obs.oi.size;

  dout(10) << __func__ << ": " << soid << " v" << oi.version
	   << " size " << size << " to osd." << peer << dendl;

  map<hobject_t, interval_set<uint64_t> > clone_subsets;
  interval_set<uint64_t> data_subset;

  // are we doing a clone on the replica?
  if (soid.snap && soid.snap < CEPH_NOSNAP) {	
    hobject_t head = soid;
    head.snap = CEPH_NOSNAP;

    // try to base push off of clones that succeed/preceed poid
    // we need the head (and current SnapSet) locally to do that.
    if (get_parent()->get_local_missing().is_missing(head)) {
      dout(15) << "push_to_replica missing head " << head << ", pushing raw clone" << dendl;
      return prep_push(obc, soid, peer, pop);
    }
    hobject_t snapdir = head;
    snapdir.snap = CEPH_SNAPDIR;
    if (get_parent()->get_local_missing().is_missing(snapdir)) {
      dout(15) << "push_to_replica missing snapdir " << snapdir
	       << ", pushing raw clone" << dendl;
      return prep_push(obc, soid, peer, pop);
    }
    
    SnapSetContext *ssc = obc->ssc;
    assert(ssc);
    dout(15) << "push_to_replica snapset is " << ssc->snapset << dendl;
    map<pg_shard_t, pg_missing_t>::const_iterator pm =
      get_parent()->get_shard_missing().find(peer);
    assert(pm != get_parent()->get_shard_missing().end());
    map<pg_shard_t, pg_info_t>::const_iterator pi =
      get_parent()->get_shard_info().find(peer);
    assert(pi != get_parent()->get_shard_info().end());
    calc_clone_subsets(ssc->snapset, soid,
		       pm->second,
		       pi->second.last_backfill,
		       data_subset, clone_subsets);
  } else if (soid.snap == CEPH_NOSNAP) {
    // pushing head or unversioned object.
    // base this on partially on replica's clones?
    SnapSetContext *ssc = obc->ssc;
    assert(ssc);
    dout(15) << "push_to_replica snapset is " << ssc->snapset << dendl;
    calc_head_subsets(
      obc,
      ssc->snapset, soid, get_parent()->get_shard_missing().find(peer)->second,
      get_parent()->get_shard_info().find(peer)->second.last_backfill,
      data_subset, clone_subsets);
  }

  prep_push(obc, soid, peer, oi.version, data_subset, clone_subsets, pop);
}

void ReplicatedBackend::prep_push(ObjectContextRef obc,
			     const hobject_t& soid, pg_shard_t peer,
			     PushOp *pop)
{
  interval_set<uint64_t> data_subset;
  if (obc->obs.oi.size)
    data_subset.insert(0, obc->obs.oi.size);
  map<hobject_t, interval_set<uint64_t> > clone_subsets;

  prep_push(obc, soid, peer,
	    obc->obs.oi.version, data_subset, clone_subsets,
	    pop);
}

void ReplicatedBackend::prep_push(
  ObjectContextRef obc,
  const hobject_t& soid, pg_shard_t peer,
  eversion_t version,
  interval_set<uint64_t> &data_subset,
  map<hobject_t, interval_set<uint64_t> >& clone_subsets,
  PushOp *pop)
{
  get_parent()->begin_peer_recover(peer, soid);
  // take note.
  PushInfo &pi = pushing[soid][peer];
  pi.obc = obc;
  pi.recovery_info.size = obc->obs.oi.size;
  pi.recovery_info.copy_subset = data_subset;
  pi.recovery_info.clone_subset = clone_subsets;
  pi.recovery_info.soid = soid;
  pi.recovery_info.oi = obc->obs.oi;
  pi.recovery_info.version = version;
  pi.recovery_progress.first = true;
  pi.recovery_progress.data_recovered_to = 0;
  pi.recovery_progress.data_complete = 0;
  pi.recovery_progress.omap_complete = 0;

  ObjectRecoveryProgress new_progress;
  int r = build_push_op(pi.recovery_info,
			pi.recovery_progress,
			&new_progress,
			pop,
			&(pi.stat));
  assert(r == 0);
  pi.recovery_progress = new_progress;
}

int ReplicatedBackend::send_pull_legacy(int prio, pg_shard_t peer,
					const ObjectRecoveryInfo &recovery_info,
					ObjectRecoveryProgress progress)
{
  // send op
  ceph_tid_t tid = get_parent()->get_tid();
  osd_reqid_t rid(get_parent()->get_cluster_msgr_name(), 0, tid);

  dout(10) << "send_pull_op " << recovery_info.soid << " "
	   << recovery_info.version
	   << " first=" << progress.first
	   << " data " << recovery_info.copy_subset
	   << " from osd." << peer
	   << " tid " << tid << dendl;

  MOSDSubOp *subop = new MOSDSubOp(
    rid, parent->whoami_shard(),
    get_info().pgid, recovery_info.soid,
    CEPH_OSD_FLAG_ACK,
    get_osdmap()->get_epoch(), tid,
    recovery_info.version);
  subop->set_priority(prio);
  subop->ops = vector<OSDOp>(1);
  subop->ops[0].op.op = CEPH_OSD_OP_PULL;
  subop->ops[0].op.extent.length = cct->_conf->osd_recovery_max_chunk;
  subop->recovery_info = recovery_info;
  subop->recovery_progress = progress;

  get_parent()->send_message_osd_cluster(
    peer.osd, subop, get_osdmap()->get_epoch());

  get_parent()->get_logger()->inc(l_osd_pull);
  return 0;
}

void ReplicatedBackend::submit_push_data(
  ObjectRecoveryInfo &recovery_info,
  bool first,
  bool complete,
  const interval_set<uint64_t> &intervals_included,
  bufferlist data_included,
  bufferlist omap_header,
  map<string, bufferlist> &attrs,
  map<string, bufferlist> &omap_entries,
  ObjectStore::Transaction *t)
{
  coll_t target_coll;
  if (first && complete) {
    target_coll = coll;
  } else {
    dout(10) << __func__ << ": Creating oid "
	     << recovery_info.soid << " in the temp collection" << dendl;
    add_temp_obj(recovery_info.soid);
    target_coll = get_temp_coll(t);
  }

  if (first) {
    get_parent()->on_local_recover_start(recovery_info.soid, t);
    t->remove(get_temp_coll(t), recovery_info.soid);
    t->touch(target_coll, recovery_info.soid);
    t->truncate(target_coll, recovery_info.soid, recovery_info.size);
    t->omap_setheader(target_coll, recovery_info.soid, omap_header);
  }
  uint64_t off = 0;
  for (interval_set<uint64_t>::const_iterator p = intervals_included.begin();
       p != intervals_included.end();
       ++p) {
    bufferlist bit;
    bit.substr_of(data_included, off, p.get_len());
    t->write(target_coll, recovery_info.soid,
	     p.get_start(), p.get_len(), bit);
    off += p.get_len();
  }

  t->omap_setkeys(target_coll, recovery_info.soid,
		  omap_entries);
  t->setattrs(target_coll, recovery_info.soid,
	      attrs);

  if (complete) {
    if (!first) {
      dout(10) << __func__ << ": Removing oid "
	       << recovery_info.soid << " from the temp collection" << dendl;
      clear_temp_obj(recovery_info.soid);
      t->collection_move(coll, target_coll, recovery_info.soid);
    }

    submit_push_complete(recovery_info, t);
  }
}

void ReplicatedBackend::submit_push_complete(ObjectRecoveryInfo &recovery_info,
					     ObjectStore::Transaction *t)
{
  for (map<hobject_t, interval_set<uint64_t> >::const_iterator p =
	 recovery_info.clone_subset.begin();
       p != recovery_info.clone_subset.end();
       ++p) {
    for (interval_set<uint64_t>::const_iterator q = p->second.begin();
	 q != p->second.end();
	 ++q) {
      dout(15) << " clone_range " << p->first << " "
	       << q.get_start() << "~" << q.get_len() << dendl;
      t->clone_range(coll, p->first, recovery_info.soid,
		     q.get_start(), q.get_len(), q.get_start());
    }
  }
}

ObjectRecoveryInfo ReplicatedBackend::recalc_subsets(
  const ObjectRecoveryInfo& recovery_info,
  SnapSetContext *ssc)
{
  if (!recovery_info.soid.snap || recovery_info.soid.snap >= CEPH_NOSNAP)
    return recovery_info;
  ObjectRecoveryInfo new_info = recovery_info;
  new_info.copy_subset.clear();
  new_info.clone_subset.clear();
  assert(ssc);
  calc_clone_subsets(ssc->snapset, new_info.soid, get_parent()->get_local_missing(),
		     get_info().last_backfill,
		     new_info.copy_subset, new_info.clone_subset);
  return new_info;
}

bool ReplicatedBackend::handle_pull_response(
  pg_shard_t from, PushOp &pop, PullOp *response,
  list<hobject_t> *to_continue,
  ObjectStore::Transaction *t
  )
{
  interval_set<uint64_t> data_included = pop.data_included;
  bufferlist data;
  data.claim(pop.data);
  dout(10) << "handle_pull_response "
	   << pop.recovery_info
	   << pop.after_progress
	   << " data.size() is " << data.length()
	   << " data_included: " << data_included
	   << dendl;
  if (pop.version == eversion_t()) {
    // replica doesn't have it!
    _failed_push(from, pop.soid);
    return false;
  }

  hobject_t &hoid = pop.soid;
  assert((data_included.empty() && data.length() == 0) ||
	 (!data_included.empty() && data.length() > 0));

  if (!pulling.count(hoid)) {
    return false;
  }

  PullInfo &pi = pulling[hoid];
  if (pi.recovery_info.size == (uint64_t(-1))) {
    pi.recovery_info.size = pop.recovery_info.size;
    pi.recovery_info.copy_subset.intersection_of(
      pop.recovery_info.copy_subset);
  }

  bool first = pi.recovery_progress.first;
  if (first) {
    pi.obc = get_parent()->get_obc(pi.recovery_info.soid, pop.attrset);
    pi.recovery_info.oi = pi.obc->obs.oi;
    pi.recovery_info = recalc_subsets(pi.recovery_info, pi.obc->ssc);
  }


  interval_set<uint64_t> usable_intervals;
  bufferlist usable_data;
  trim_pushed_data(pi.recovery_info.copy_subset,
		   data_included,
		   data,
		   &usable_intervals,
		   &usable_data);
  data_included = usable_intervals;
  data.claim(usable_data);


  pi.recovery_progress = pop.after_progress;

  pi.stat.num_bytes_recovered += data.length();

  dout(10) << "new recovery_info " << pi.recovery_info
	   << ", new progress " << pi.recovery_progress
	   << dendl;

  bool complete = pi.is_complete();

  submit_push_data(pi.recovery_info, first,
		   complete,
		   data_included, data,
		   pop.omap_header,
		   pop.attrset,
		   pop.omap_entries,
		   t);

  pi.stat.num_keys_recovered += pop.omap_entries.size();

  if (complete) {
    to_continue->push_back(hoid);
    pi.stat.num_objects_recovered++;
    get_parent()->on_local_recover(
      hoid, pi.stat, pi.recovery_info, pi.obc, t);
    pull_from_peer[from].erase(hoid);
    if (pull_from_peer[from].empty())
      pull_from_peer.erase(from);
    return false;
  } else {
    response->soid = pop.soid;
    response->recovery_info = pi.recovery_info;
    response->recovery_progress = pi.recovery_progress;
    return true;
  }
}

struct C_OnPushCommit : public Context {
  ReplicatedPG *pg;
  OpRequestRef op;
  C_OnPushCommit(ReplicatedPG *pg, OpRequestRef op) : pg(pg), op(op) {}
  void finish(int) {
    op->mark_event("committed");
    log_subop_stats(pg->osd->logger, op, l_osd_sop_push);
  }
};

void ReplicatedBackend::handle_push(
  pg_shard_t from, PushOp &pop, PushReplyOp *response,
  ObjectStore::Transaction *t)
{
  dout(10) << "handle_push "
	   << pop.recovery_info
	   << pop.after_progress
	   << dendl;
  bufferlist data;
  data.claim(pop.data);
  bool first = pop.before_progress.first;
  bool complete = pop.after_progress.data_complete &&
    pop.after_progress.omap_complete;

  response->soid = pop.recovery_info.soid;
  submit_push_data(pop.recovery_info,
		   first,
		   complete,
		   pop.data_included,
		   data,
		   pop.omap_header,
		   pop.attrset,
		   pop.omap_entries,
		   t);

  if (complete)
    get_parent()->on_local_recover(
      pop.recovery_info.soid,
      object_stat_sum_t(),
      pop.recovery_info,
      ObjectContextRef(), // ok, is replica
      t);
}

void ReplicatedBackend::send_pushes(int prio, map<pg_shard_t, vector<PushOp> > &pushes)
{
  for (map<pg_shard_t, vector<PushOp> >::iterator i = pushes.begin();
       i != pushes.end();
       ++i) {
    ConnectionRef con = get_parent()->get_con_osd_cluster(
      i->first.osd,
      get_osdmap()->get_epoch());
    if (!con)
      continue;
    if (!(con->get_features() & CEPH_FEATURE_OSD_PACKED_RECOVERY)) {
      for (vector<PushOp>::iterator j = i->second.begin();
	   j != i->second.end();
	   ++j) {
	dout(20) << __func__ << ": sending push (legacy) " << *j
		 << " to osd." << i->first << dendl;
	send_push_op_legacy(prio, i->first, *j);
      }
    } else {
      vector<PushOp>::iterator j = i->second.begin();
      while (j != i->second.end()) {
	uint64_t cost = 0;
	uint64_t pushes = 0;
	MOSDPGPush *msg = new MOSDPGPush();
	msg->from = get_parent()->whoami_shard();
	msg->pgid = get_parent()->primary_spg_t();
	msg->map_epoch = get_osdmap()->get_epoch();
	msg->set_priority(prio);
	for (;
	     (j != i->second.end() &&
	      cost < cct->_conf->osd_max_push_cost &&
	      pushes < cct->_conf->osd_max_push_objects) ;
	     ++j) {
	  dout(20) << __func__ << ": sending push " << *j
		   << " to osd." << i->first << dendl;
	  cost += j->cost(cct);
	  pushes += 1;
	  msg->pushes.push_back(*j);
	}
	msg->compute_cost(cct);
	get_parent()->send_message_osd_cluster(msg, con);
      }
    }
  }
}

void ReplicatedBackend::send_pulls(int prio, map<pg_shard_t, vector<PullOp> > &pulls)
{
  for (map<pg_shard_t, vector<PullOp> >::iterator i = pulls.begin();
       i != pulls.end();
       ++i) {
    ConnectionRef con = get_parent()->get_con_osd_cluster(
      i->first.osd,
      get_osdmap()->get_epoch());
    if (!con)
      continue;
    if (!(con->get_features() & CEPH_FEATURE_OSD_PACKED_RECOVERY)) {
      for (vector<PullOp>::iterator j = i->second.begin();
	   j != i->second.end();
	   ++j) {
	dout(20) << __func__ << ": sending pull (legacy) " << *j
		 << " to osd." << i->first << dendl;
	send_pull_legacy(
	  prio,
	  i->first,
	  j->recovery_info,
	  j->recovery_progress);
      }
    } else {
      dout(20) << __func__ << ": sending pulls " << i->second
	       << " to osd." << i->first << dendl;
      MOSDPGPull *msg = new MOSDPGPull();
      msg->from = parent->whoami_shard();
      msg->set_priority(prio);
      msg->pgid = get_parent()->primary_spg_t();
      msg->map_epoch = get_osdmap()->get_epoch();
      msg->pulls.swap(i->second);
      msg->compute_cost(cct);
      get_parent()->send_message_osd_cluster(msg, con);
    }
  }
}

int ReplicatedBackend::build_push_op(const ObjectRecoveryInfo &recovery_info,
				     const ObjectRecoveryProgress &progress,
				     ObjectRecoveryProgress *out_progress,
				     PushOp *out_op,
				     object_stat_sum_t *stat)
{
  ObjectRecoveryProgress _new_progress;
  if (!out_progress)
    out_progress = &_new_progress;
  ObjectRecoveryProgress &new_progress = *out_progress;
  new_progress = progress;

  dout(7) << "send_push_op " << recovery_info.soid
	  << " v " << recovery_info.version
	  << " size " << recovery_info.size
	  << " recovery_info: " << recovery_info
          << dendl;

  if (progress.first) {
    store->omap_get_header(coll, recovery_info.soid, &out_op->omap_header);
    store->getattrs(coll, recovery_info.soid, out_op->attrset);

    // Debug
    bufferlist bv = out_op->attrset[OI_ATTR];
    object_info_t oi(bv);

    if (oi.version != recovery_info.version) {
      get_parent()->clog_error() << get_info().pgid << " push "
				 << recovery_info.soid << " v "
				 << recovery_info.version
				 << " failed because local copy is "
				 << oi.version << "\n";
      return -EINVAL;
    }

    new_progress.first = false;
  }

  uint64_t available = cct->_conf->osd_recovery_max_chunk;
  if (!progress.omap_complete) {
    ObjectMap::ObjectMapIterator iter =
      store->get_omap_iterator(coll,
			       recovery_info.soid);
    for (iter->lower_bound(progress.omap_recovered_to);
	 iter->valid();
	 iter->next()) {
      if (!out_op->omap_entries.empty() &&
	  available <= (iter->key().size() + iter->value().length()))
	break;
      out_op->omap_entries.insert(make_pair(iter->key(), iter->value()));

      if ((iter->key().size() + iter->value().length()) <= available)
	available -= (iter->key().size() + iter->value().length());
      else
	available = 0;
    }
    if (!iter->valid())
      new_progress.omap_complete = true;
    else
      new_progress.omap_recovered_to = iter->key();
  }

  if (available > 0) {
    if (!recovery_info.copy_subset.empty()) {
      interval_set<uint64_t> copy_subset = recovery_info.copy_subset;
      bufferlist bl;
      int r = store->fiemap(coll, recovery_info.soid, 0,
                            copy_subset.range_end(), bl);
      if (r >= 0)  {
        interval_set<uint64_t> fiemap_included;
        map<uint64_t, uint64_t> m;
        bufferlist::iterator iter = bl.begin();
        ::decode(m, iter);
        map<uint64_t, uint64_t>::iterator miter;
        for (miter = m.begin(); miter != m.end(); ++miter) {
          fiemap_included.insert(miter->first, miter->second);
        }

        copy_subset.intersection_of(fiemap_included);
      }
      out_op->data_included.span_of(copy_subset, progress.data_recovered_to,
                                    available);
      if (out_op->data_included.empty()) // zero filled section, skip to end!
        new_progress.data_recovered_to = recovery_info.copy_subset.range_end();
      else
        new_progress.data_recovered_to = out_op->data_included.range_end();
    }
  } else {
    out_op->data_included.clear();
  }

  for (interval_set<uint64_t>::iterator p = out_op->data_included.begin();
       p != out_op->data_included.end();
       ++p) {
    bufferlist bit;
    store->read(coll, recovery_info.soid,
		     p.get_start(), p.get_len(), bit);
    if (p.get_len() != bit.length()) {
      dout(10) << " extent " << p.get_start() << "~" << p.get_len()
	       << " is actually " << p.get_start() << "~" << bit.length()
	       << dendl;
      interval_set<uint64_t>::iterator save = p++;
      if (bit.length() == 0)
        out_op->data_included.erase(save);     //Remove this empty interval
      else
        save.set_len(bit.length());
      // Remove any other intervals present
      while (p != out_op->data_included.end()) {
        interval_set<uint64_t>::iterator save = p++;
        out_op->data_included.erase(save);
      }
      new_progress.data_complete = true;
      out_op->data.claim_append(bit);
      break;
    }
    out_op->data.claim_append(bit);
  }

  if (new_progress.is_complete(recovery_info)) {
    new_progress.data_complete = true;
    if (stat)
      stat->num_objects_recovered++;
  }

  if (stat) {
    stat->num_keys_recovered += out_op->omap_entries.size();
    stat->num_bytes_recovered += out_op->data.length();
  }

  get_parent()->get_logger()->inc(l_osd_push);
  get_parent()->get_logger()->inc(l_osd_push_outb, out_op->data.length());
  
  // send
  out_op->version = recovery_info.version;
  out_op->soid = recovery_info.soid;
  out_op->recovery_info = recovery_info;
  out_op->after_progress = new_progress;
  out_op->before_progress = progress;
  return 0;
}

int ReplicatedBackend::send_push_op_legacy(int prio, pg_shard_t peer, PushOp &pop)
{
  ceph_tid_t tid = get_parent()->get_tid();
  osd_reqid_t rid(get_parent()->get_cluster_msgr_name(), 0, tid);
  MOSDSubOp *subop = new MOSDSubOp(
    rid, parent->whoami_shard(),
    spg_t(get_info().pgid.pgid, peer.shard), pop.soid,
    0, get_osdmap()->get_epoch(),
    tid, pop.recovery_info.version);
  subop->ops = vector<OSDOp>(1);
  subop->ops[0].op.op = CEPH_OSD_OP_PUSH;

  subop->set_priority(prio);
  subop->version = pop.version;
  subop->ops[0].indata.claim(pop.data);
  subop->data_included.swap(pop.data_included);
  subop->omap_header.claim(pop.omap_header);
  subop->omap_entries.swap(pop.omap_entries);
  subop->attrset.swap(pop.attrset);
  subop->recovery_info = pop.recovery_info;
  subop->current_progress = pop.before_progress;
  subop->recovery_progress = pop.after_progress;

  get_parent()->send_message_osd_cluster(peer.osd, subop, get_osdmap()->get_epoch());
  return 0;
}

void ReplicatedBackend::prep_push_op_blank(const hobject_t& soid, PushOp *op)
{
  op->recovery_info.version = eversion_t();
  op->version = eversion_t();
  op->soid = soid;
}

void ReplicatedBackend::sub_op_push_reply(OpRequestRef op)
{
  MOSDSubOpReply *reply = static_cast<MOSDSubOpReply*>(op->get_req());
  const hobject_t& soid = reply->get_poid();
  assert(reply->get_type() == MSG_OSD_SUBOPREPLY);
  dout(10) << "sub_op_push_reply from " << reply->get_source() << " " << *reply << dendl;
  pg_shard_t peer = reply->from;

  op->mark_started();
  
  PushReplyOp rop;
  rop.soid = soid;
  PushOp pop;
  bool more = handle_push_reply(peer, rop, &pop);
  if (more)
    send_push_op_legacy(op->get_req()->get_priority(), peer, pop);
}

bool ReplicatedBackend::handle_push_reply(pg_shard_t peer, PushReplyOp &op, PushOp *reply)
{
  const hobject_t &soid = op.soid;
  if (pushing.count(soid) == 0) {
    dout(10) << "huh, i wasn't pushing " << soid << " to osd." << peer
	     << ", or anybody else"
	     << dendl;
    return false;
  } else if (pushing[soid].count(peer) == 0) {
    dout(10) << "huh, i wasn't pushing " << soid << " to osd." << peer
	     << dendl;
    return false;
  } else {
    PushInfo *pi = &pushing[soid][peer];

    if (!pi->recovery_progress.data_complete) {
      dout(10) << " pushing more from, "
	       << pi->recovery_progress.data_recovered_to
	       << " of " << pi->recovery_info.copy_subset << dendl;
      ObjectRecoveryProgress new_progress;
      int r = build_push_op(
	pi->recovery_info,
	pi->recovery_progress, &new_progress, reply,
	&(pi->stat));
      assert(r == 0);
      pi->recovery_progress = new_progress;
      return true;
    } else {
      // done!
      get_parent()->on_peer_recover(
	peer, soid, pi->recovery_info,
	pi->stat);
      
      pushing[soid].erase(peer);
      pi = NULL;
      
      
      if (pushing[soid].empty()) {
	get_parent()->on_global_recover(soid);
	pushing.erase(soid);
      } else {
	dout(10) << "pushed " << soid << ", still waiting for push ack from " 
		 << pushing[soid].size() << " others" << dendl;
      }
      return false;
    }
  }
}

void ReplicatedPG::finish_degraded_object(const hobject_t& oid)
{
  dout(10) << "finish_degraded_object " << oid << dendl;
  ObjectContextRef obc(object_contexts.lookup(oid));
  if (obc) {
    for (set<ObjectContextRef>::iterator j = obc->blocking.begin();
	 j != obc->blocking.end();
	 obc->blocking.erase(j++)) {
      dout(10) << " no longer blocking writes for " << (*j)->obs.oi.soid << dendl;
      (*j)->blocked_by = ObjectContextRef();
    }
  }
  if (callbacks_for_degraded_object.count(oid)) {
    list<Context*> contexts;
    contexts.swap(callbacks_for_degraded_object[oid]);
    callbacks_for_degraded_object.erase(oid);
    for (list<Context*>::iterator i = contexts.begin();
	 i != contexts.end();
	 ++i) {
      (*i)->complete(0);
    }
  }
}

/** op_pull
 * process request to pull an entire object.
 * NOTE: called from opqueue.
 */
void ReplicatedBackend::sub_op_pull(OpRequestRef op)
{
  MOSDSubOp *m = static_cast<MOSDSubOp*>(op->get_req());
  assert(m->get_type() == MSG_OSD_SUBOP);

  op->mark_started();

  const hobject_t soid = m->poid;

  dout(7) << "pull" << soid << " v " << m->version
          << " from " << m->get_source()
          << dendl;

  assert(!is_primary());  // we should be a replica or stray.

  PullOp pop;
  pop.soid = soid;
  pop.recovery_info = m->recovery_info;
  pop.recovery_progress = m->recovery_progress;

  PushOp reply;
  handle_pull(m->from, pop, &reply);
  send_push_op_legacy(
    m->get_priority(),
    m->from,
    reply);

  log_subop_stats(get_parent()->get_logger(), op, l_osd_sop_pull);
}

void ReplicatedBackend::handle_pull(pg_shard_t peer, PullOp &op, PushOp *reply)
{
  const hobject_t &soid = op.soid;
  struct stat st;
  int r = store->stat(coll, soid, &st);
  if (r != 0) {
    get_parent()->clog_error() << get_info().pgid << " "
			       << peer << " tried to pull " << soid
			       << " but got " << cpp_strerror(-r) << "\n";
    prep_push_op_blank(soid, reply);
  } else {
    ObjectRecoveryInfo &recovery_info = op.recovery_info;
    ObjectRecoveryProgress &progress = op.recovery_progress;
    if (progress.first && recovery_info.size == ((uint64_t)-1)) {
      // Adjust size and copy_subset
      recovery_info.size = st.st_size;
      recovery_info.copy_subset.clear();
      if (st.st_size)
        recovery_info.copy_subset.insert(0, st.st_size);
      assert(recovery_info.clone_subset.empty());
    }

    r = build_push_op(recovery_info, progress, 0, reply);
    if (r < 0)
      prep_push_op_blank(soid, reply);
  }
}


void ReplicatedPG::_committed_pushed_object(
  epoch_t epoch, eversion_t last_complete)
{
  lock();
  if (!pg_has_reset_since(epoch)) {
    dout(10) << "_committed_pushed_object last_complete " << last_complete << " now ondisk" << dendl;
    last_complete_ondisk = last_complete;

    if (last_complete_ondisk == info.last_update) {
      if (!is_primary()) {
        // Either we are a replica or backfill target.
	// we are fully up to date.  tell the primary!
	osd->send_message_osd_cluster(
	  get_primary().osd,
	  new MOSDPGTrim(
	    get_osdmap()->get_epoch(),
	    spg_t(info.pgid.pgid, primary.shard),
	    last_complete_ondisk),
	  get_osdmap()->get_epoch());
      } else {
	// we are the primary.  tell replicas to trim?
	if (calc_min_last_complete_ondisk())
	  trim_peers();
      }
    }

  } else {
    dout(10) << "_committed_pushed_object pg has changed, not touching last_complete_ondisk" << dendl;
  }

  unlock();
}

void ReplicatedPG::_applied_recovered_object(ObjectContextRef obc)
{
  lock();
  dout(10) << "_applied_recovered_object " << *obc << dendl;

  assert(active_pushes >= 1);
  --active_pushes;

  // requeue an active chunky scrub waiting on recovery ops
  if (!deleting && active_pushes == 0
      && scrubber.is_chunky_scrub_active()) {
    osd->scrub_wq.queue(this);
  }

  unlock();
}

void ReplicatedPG::_applied_recovered_object_replica()
{
  lock();
  dout(10) << "_applied_recovered_object_replica" << dendl;

  assert(active_pushes >= 1);
  --active_pushes;

  // requeue an active chunky scrub waiting on recovery ops
  if (!deleting && active_pushes == 0 &&
      scrubber.active_rep_scrub && scrubber.active_rep_scrub->chunky) {
    osd->rep_scrub_wq.queue(scrubber.active_rep_scrub);
    scrubber.active_rep_scrub = 0;
  }

  unlock();
}

void ReplicatedPG::recover_got(hobject_t oid, eversion_t v)
{
  dout(10) << "got missing " << oid << " v " << v << dendl;
  pg_log.recover_got(oid, v, info);
  if (pg_log.get_log().complete_to != pg_log.get_log().log.end()) {
    dout(10) << "last_complete now " << info.last_complete
	     << " log.complete_to " << pg_log.get_log().complete_to->version
	     << dendl;
  } else {
    dout(10) << "last_complete now " << info.last_complete
	     << " log.complete_to at end" << dendl;
    //below is not true in the repair case.
    //assert(missing.num_missing() == 0);  // otherwise, complete_to was wrong.
    assert(info.last_complete == info.last_update);
  }
}


/**
 * trim received data to remove what we don't want
 *
 * @param copy_subset intervals we want
 * @param data_included intervals we got
 * @param data_recieved data we got
 * @param intervals_usable intervals we want to keep
 * @param data_usable matching data we want to keep
 */
void ReplicatedBackend::trim_pushed_data(
  const interval_set<uint64_t> &copy_subset,
  const interval_set<uint64_t> &intervals_received,
  bufferlist data_received,
  interval_set<uint64_t> *intervals_usable,
  bufferlist *data_usable)
{
  if (intervals_received.subset_of(copy_subset)) {
    *intervals_usable = intervals_received;
    *data_usable = data_received;
    return;
  }

  intervals_usable->intersection_of(copy_subset,
				    intervals_received);

  uint64_t off = 0;
  for (interval_set<uint64_t>::const_iterator p = intervals_received.begin();
       p != intervals_received.end();
       ++p) {
    interval_set<uint64_t> x;
    x.insert(p.get_start(), p.get_len());
    x.intersection_of(copy_subset);
    for (interval_set<uint64_t>::const_iterator q = x.begin();
	 q != x.end();
	 ++q) {
      bufferlist sub;
      uint64_t data_off = off + (q.get_start() - p.get_start());
      sub.substr_of(data_received, data_off, q.get_len());
      data_usable->claim_append(sub);
    }
    off += p.get_len();
  }
}

/** op_push
 * NOTE: called from opqueue.
 */
void ReplicatedBackend::sub_op_push(OpRequestRef op)
{
  op->mark_started();
  MOSDSubOp *m = static_cast<MOSDSubOp *>(op->get_req());

  PushOp pop;
  pop.soid = m->recovery_info.soid;
  pop.version = m->version;
  m->claim_data(pop.data);
  pop.data_included.swap(m->data_included);
  pop.omap_header.swap(m->omap_header);
  pop.omap_entries.swap(m->omap_entries);
  pop.attrset.swap(m->attrset);
  pop.recovery_info = m->recovery_info;
  pop.before_progress = m->current_progress;
  pop.after_progress = m->recovery_progress;
  ObjectStore::Transaction *t = new ObjectStore::Transaction;

  if (is_primary()) {
    PullOp resp;
    RPGHandle *h = _open_recovery_op();
    list<hobject_t> to_continue;
    bool more = handle_pull_response(
      m->from, pop, &resp,
      &to_continue, t);
    if (more) {
      send_pull_legacy(
	m->get_priority(),
	m->from,
	resp.recovery_info,
	resp.recovery_progress);
    } else {
      C_ReplicatedBackend_OnPullComplete *c =
	new C_ReplicatedBackend_OnPullComplete(
	  this,
	  op->get_req()->get_priority());
      c->to_continue.swap(to_continue);
      t->register_on_complete(
	new PG_RecoveryQueueAsync(
	  get_parent(),
	  get_parent()->bless_gencontext(c)));
    }
    run_recovery_op(h, op->get_req()->get_priority());
  } else {
    PushReplyOp resp;
    MOSDSubOpReply *reply = new MOSDSubOpReply(
      m, parent->whoami_shard(), 0,
      get_osdmap()->get_epoch(), CEPH_OSD_FLAG_ACK);
    reply->set_priority(m->get_priority());
    assert(entity_name_t::TYPE_OSD == m->get_connection()->peer_type);
    handle_push(m->from, pop, &resp, t);
    t->register_on_complete(new PG_SendMessageOnConn(
			      get_parent(), reply, m->get_connection()));
  }
  t->register_on_applied(
    new ObjectStore::C_DeleteTransaction(t));
  get_parent()->queue_transaction(t);
  return;
}

void ReplicatedPG::failed_push(pg_shard_t from, const hobject_t &soid)
{
  assert(recovering.count(soid));
  recovering.erase(soid);
  missing_loc.remove_location(soid, from);
  dout(0) << "_failed_push " << soid << " from shard " << from
	  << ", reps on " << missing_loc.get_locations(soid)
	  << " unfound? " << missing_loc.is_unfound(soid) << dendl;
  finish_recovery_op(soid);  // close out this attempt,
}

void ReplicatedBackend::_failed_push(pg_shard_t from, const hobject_t &soid)
{
  get_parent()->failed_push(from, soid);
  pull_from_peer[from].erase(soid);
  if (pull_from_peer[from].empty())
    pull_from_peer.erase(from);
  pulling.erase(soid);
}

void ReplicatedPG::sub_op_remove(OpRequestRef op)
{
  MOSDSubOp *m = static_cast<MOSDSubOp*>(op->get_req());
  assert(m->get_type() == MSG_OSD_SUBOP);
  dout(7) << "sub_op_remove " << m->poid << dendl;

  op->mark_started();

  ObjectStore::Transaction *t = new ObjectStore::Transaction;
  remove_snap_mapped_object(*t, m->poid);
  int r = osd->store->queue_transaction_and_cleanup(osr.get(), t);
  assert(r == 0);
}


eversion_t ReplicatedPG::pick_newest_available(const hobject_t& oid)
{
  eversion_t v;

  assert(pg_log.get_missing().is_missing(oid));
  v = pg_log.get_missing().missing.find(oid)->second.have;
  dout(10) << "pick_newest_available " << oid << " " << v << " on osd." << osd->whoami << " (local)" << dendl;

  assert(!actingbackfill.empty());
  for (set<pg_shard_t>::iterator i = actingbackfill.begin();
       i != actingbackfill.end();
       ++i) {
    if (*i == get_primary()) continue;
    pg_shard_t peer = *i;
    if (!peer_missing[peer].is_missing(oid)) {
      assert(is_backfill_targets(peer));
      continue;
    }
    eversion_t h = peer_missing[peer].missing[oid].have;
    dout(10) << "pick_newest_available " << oid << " " << h << " on osd." << peer << dendl;
    if (h > v)
      v = h;
  }

  dout(10) << "pick_newest_available " << oid << " " << v << " (newest)" << dendl;
  return v;
}


/* Mark an object as lost
 */
ObjectContextRef ReplicatedPG::mark_object_lost(ObjectStore::Transaction *t,
							    const hobject_t &oid, eversion_t version,
							    utime_t mtime, int what)
{
  // Wake anyone waiting for this object. Now that it's been marked as lost,
  // we will just return an error code.
  map<hobject_t, list<OpRequestRef> >::iterator wmo =
    waiting_for_unreadable_object.find(oid);
  if (wmo != waiting_for_unreadable_object.end()) {
    requeue_ops(wmo->second);
  }

  // Add log entry
  ++info.last_update.version;
  pg_log_entry_t e(what, oid, info.last_update, version, 0, osd_reqid_t(), mtime);
  pg_log.add(e);
  
  ObjectContextRef obc = get_object_context(oid, true);

  obc->ondisk_write_lock();

  obc->obs.oi.set_flag(object_info_t::FLAG_LOST);
  obc->obs.oi.version = info.last_update;
  obc->obs.oi.prior_version = version;

  bufferlist b2;
  obc->obs.oi.encode(b2);
  t->setattr(coll, oid, OI_ATTR, b2);

  return obc;
}

struct C_PG_MarkUnfoundLost : public Context {
  ReplicatedPGRef pg;
  list<ObjectContextRef> obcs;
  C_PG_MarkUnfoundLost(ReplicatedPG *p) : pg(p) {}
  void finish(int r) {
    pg->_finish_mark_all_unfound_lost(obcs);
  }
};

/* Mark all unfound objects as lost.
 */
void ReplicatedPG::mark_all_unfound_lost(int what)
{
  dout(3) << __func__ << " " << pg_log_entry_t::get_op_name(what) << dendl;

  dout(30) << __func__ << ": log before:\n";
  pg_log.get_log().print(*_dout);
  *_dout << dendl;

  ObjectStore::Transaction *t = new ObjectStore::Transaction;
  C_PG_MarkUnfoundLost *c = new C_PG_MarkUnfoundLost(this);

  utime_t mtime = ceph_clock_now(cct);
  info.last_update.epoch = get_osdmap()->get_epoch();
  const pg_missing_t &missing = pg_log.get_missing();
  map<hobject_t, pg_missing_t::item>::const_iterator m =
    missing_loc.get_all_missing().begin();
  map<hobject_t, pg_missing_t::item>::const_iterator mend =
    missing_loc.get_all_missing().end();
  while (m != mend) {
    const hobject_t &oid(m->first);
    if (!missing_loc.is_unfound(oid)) {
      // We only care about unfound objects
      ++m;
      continue;
    }

    ObjectContextRef obc;
    eversion_t prev;

    switch (what) {
    case pg_log_entry_t::LOST_MARK:
      obc = mark_object_lost(t, oid, m->second.need, mtime, pg_log_entry_t::LOST_MARK);
      pg_log.missing_got(m++);
      assert(0 == "actually, not implemented yet!");
      // we need to be careful about how this is handled on the replica!
      break;

    case pg_log_entry_t::LOST_REVERT:
      prev = pick_newest_available(oid);
      if (prev > eversion_t()) {
	// log it
	++info.last_update.version;
	pg_log_entry_t e(
	  pg_log_entry_t::LOST_REVERT, oid, info.last_update,
	  m->second.need, 0, osd_reqid_t(), mtime);
	e.reverting_to = prev;
	pg_log.add(e);
	dout(10) << e << dendl;

	// we are now missing the new version; recovery code will sort it out.
	++m;
	pg_log.revise_need(oid, info.last_update);
	missing_loc.revise_need(oid, info.last_update);
	break;
      }
      /** fall-thru **/

    case pg_log_entry_t::LOST_DELETE:
      {
	// log it
      	++info.last_update.version;
	pg_log_entry_t e(pg_log_entry_t::LOST_DELETE, oid, info.last_update, m->second.need,
		     0, osd_reqid_t(), mtime);
	pg_log.add(e);
	dout(10) << e << dendl;

	t->remove(
	  coll,
	  ghobject_t(oid, ghobject_t::NO_GEN, pg_whoami.shard));
	pg_log.missing_add_event(e);
	++m;
	missing_loc.recovered(oid);
      }
      break;

    default:
      assert(0);
    }

    if (obc)
      c->obcs.push_back(obc);
  }

  dout(30) << __func__ << ": log after:\n";
  pg_log.get_log().print(*_dout);
  *_dout << dendl;

  info.stats.stats_invalid = true;

  if (missing.num_missing() == 0) {
    // advance last_complete since nothing else is missing!
    info.last_complete = info.last_update;
  }

  dirty_info = true;
  write_if_dirty(*t);

  t->register_on_complete(new ObjectStore::C_DeleteTransaction(t));

  osd->store->queue_transaction(osr.get(), t, c, NULL, new C_OSD_OndiskWriteUnlockList(&c->obcs));
	      
  // Send out the PG log to all replicas
  // So that they know what is lost
  share_pg_log();

  // queue ourselves so that we push the (now-lost) object_infos to replicas.
  osd->queue_for_recovery(this);
}

void ReplicatedPG::_finish_mark_all_unfound_lost(list<ObjectContextRef>& obcs)
{
  lock();
  dout(10) << "_finish_mark_all_unfound_lost " << dendl;

  if (!deleting)
    requeue_ops(waiting_for_all_missing);
  waiting_for_all_missing.clear();

  obcs.clear();
  unlock();
}

void ReplicatedPG::_split_into(pg_t child_pgid, PG *child, unsigned split_bits)
{
  assert(repop_queue.empty());
}

/*
 * pg status change notification
 */

void ReplicatedPG::apply_and_flush_repops(bool requeue)
{
  list<OpRequestRef> rq;

  // apply all repops
  while (!repop_queue.empty()) {
    RepGather *repop = repop_queue.front();
    repop_queue.pop_front();
    dout(10) << " canceling repop tid " << repop->rep_tid << dendl;
    repop->rep_aborted = true;
    if (repop->on_applied) {
      delete repop->on_applied;
      repop->on_applied = NULL;
    }

    if (requeue) {
      if (repop->ctx->op) {
	dout(10) << " requeuing " << *repop->ctx->op->get_req() << dendl;
	rq.push_back(repop->ctx->op);
	repop->ctx->op = OpRequestRef();
      }

      // also requeue any dups, interleaved into position
      map<eversion_t, list<OpRequestRef> >::iterator p = waiting_for_ondisk.find(repop->v);
      if (p != waiting_for_ondisk.end()) {
	dout(10) << " also requeuing ondisk waiters " << p->second << dendl;
	rq.splice(rq.end(), p->second);
	waiting_for_ondisk.erase(p);
      }
    }

    remove_repop(repop);
  }

  if (requeue) {
    requeue_ops(rq);
    if (!waiting_for_ondisk.empty()) {
      for (map<eversion_t, list<OpRequestRef> >::iterator i =
	     waiting_for_ondisk.begin();
	   i != waiting_for_ondisk.end();
	   ++i) {
	for (list<OpRequestRef>::iterator j = i->second.begin();
	     j != i->second.end();
	     ++j) {
	  derr << __func__ << ": op " << *((*j)->get_req()) << " waiting on "
	       << i->first << dendl;
	}
      }
      assert(waiting_for_ondisk.empty());
    }
  }

  waiting_for_ondisk.clear();
  waiting_for_ack.clear();
}

void ReplicatedPG::on_flushed()
{
  assert(flushes_in_progress > 0);
  flushes_in_progress--;
  if (flushes_in_progress == 0) {
    requeue_ops(waiting_for_peered);
  }
  if (!is_peered() || !is_primary()) {
    pair<hobject_t, ObjectContextRef> i;
    while (object_contexts.get_next(i.first, &i)) {
      derr << "on_flushed: object " << i.first << " obc still alive" << dendl;
    }
    assert(object_contexts.empty());
  }
  pgbackend->on_flushed();
}

void ReplicatedPG::on_removal(ObjectStore::Transaction *t)
{
  dout(10) << "on_removal" << dendl;

  // adjust info to backfill
  info.last_backfill = hobject_t();
  dirty_info = true;


  // clear log
  PGLogEntryHandler rollbacker;
  pg_log.clear_can_rollback_to(&rollbacker);
  rollbacker.apply(this, t);

  write_if_dirty(*t);

  on_shutdown();
}

void ReplicatedPG::on_shutdown()
{
  dout(10) << "on_shutdown" << dendl;

  // remove from queues
  osd->recovery_wq.dequeue(this);
  osd->scrub_wq.dequeue(this);
  osd->snap_trim_wq.dequeue(this);
  osd->pg_stat_queue_dequeue(this);
  osd->dequeue_pg(this, 0);
  osd->peering_wq.dequeue(this);

  // handles queue races
  deleting = true;

  unreg_next_scrub();
  cancel_copy_ops(false);
  cancel_flush_ops(false);
  cancel_proxy_read_ops(false);
  apply_and_flush_repops(false);

  pgbackend->on_change();

  context_registry_on_change();

  osd->remote_reserver.cancel_reservation(info.pgid);
  osd->local_reserver.cancel_reservation(info.pgid);

  clear_primary_state();
  cancel_recovery();
}

void ReplicatedPG::on_activate()
{
  // all clean?
  if (needs_recovery()) {
    dout(10) << "activate not all replicas are up-to-date, queueing recovery" << dendl;
    queue_peering_event(
      CephPeeringEvtRef(
	new CephPeeringEvt(
	  get_osdmap()->get_epoch(),
	  get_osdmap()->get_epoch(),
	  DoRecovery())));
  } else if (needs_backfill()) {
    dout(10) << "activate queueing backfill" << dendl;
    queue_peering_event(
      CephPeeringEvtRef(
	new CephPeeringEvt(
	  get_osdmap()->get_epoch(),
	  get_osdmap()->get_epoch(),
	  RequestBackfill())));
  } else {
    dout(10) << "activate all replicas clean, no recovery" << dendl;
    queue_peering_event(
      CephPeeringEvtRef(
	new CephPeeringEvt(
	  get_osdmap()->get_epoch(),
	  get_osdmap()->get_epoch(),
	  AllReplicasRecovered())));
  }

  publish_stats_to_osd();

  if (!backfill_targets.empty()) {
    last_backfill_started = earliest_backfill();
    new_backfill = true;
    assert(!last_backfill_started.is_max());
    dout(5) << "on activate: bft=" << backfill_targets
	   << " from " << last_backfill_started << dendl;
    for (set<pg_shard_t>::iterator i = backfill_targets.begin();
	 i != backfill_targets.end();
	 ++i) {
      dout(5) << "target shard " << *i
	     << " from " << peer_info[*i].last_backfill
	     << dendl;
    }
  }

  hit_set_setup();
  agent_setup();
}

void ReplicatedPG::on_change(ObjectStore::Transaction *t)
{
  dout(10) << "on_change" << dendl;

  if (hit_set && hit_set->insert_count() == 0) {
    dout(20) << " discarding empty hit_set" << dendl;
    hit_set_clear();
  }

  // requeue everything in the reverse order they should be
  // reexamined.
<<<<<<< HEAD

  requeue_ops(waiting_for_peered);

=======
>>>>>>> 988d007e
  clear_scrub_reserved();

  // requeues waiting_for_active
  scrub_clear_state();

  context_registry_on_change();

  for (list<pair<OpRequestRef, OpContext*> >::iterator i =
         in_progress_async_reads.begin();
       i != in_progress_async_reads.end();
       in_progress_async_reads.erase(i++)) {
    close_op_ctx(i->second, -ECANCELED);
    requeue_op(i->first);
  }

  cancel_copy_ops(is_primary());
  cancel_flush_ops(is_primary());
  cancel_proxy_read_ops(is_primary());

  // requeue object waiters
  if (is_primary()) {
    requeue_object_waiters(waiting_for_unreadable_object);
  } else {
    waiting_for_unreadable_object.clear();
  }
  for (map<hobject_t,list<OpRequestRef> >::iterator p = waiting_for_degraded_object.begin();
       p != waiting_for_degraded_object.end();
       waiting_for_degraded_object.erase(p++)) {
    if (is_primary())
      requeue_ops(p->second);
    else
      p->second.clear();
    finish_degraded_object(p->first);
  }
  for (map<hobject_t,list<OpRequestRef> >::iterator p = waiting_for_blocked_object.begin();
       p != waiting_for_blocked_object.end();
       waiting_for_blocked_object.erase(p++)) {
    if (is_primary())
      requeue_ops(p->second);
    else
      p->second.clear();
  }

  if (is_primary()) {
    requeue_ops(waiting_for_cache_not_full);
    requeue_ops(waiting_for_all_missing);
  } else {
    waiting_for_cache_not_full.clear();
    waiting_for_all_missing.clear();
  }

  // this will requeue ops we were working on but didn't finish, and
  // any dups
  apply_and_flush_repops(is_primary());

  pgbackend->on_change_cleanup(t);
  pgbackend->on_change();

  // clear snap_trimmer state
  snap_trimmer_machine.process_event(Reset());

  debug_op_order.clear();
  unstable_stats.clear();

  // we don't want to cache object_contexts through the interval change
  // NOTE: we actually assert that all currently live references are dead
  // by the time the flush for the next interval completes.
  object_contexts.clear();
}

void ReplicatedPG::on_role_change()
{
  dout(10) << "on_role_change" << dendl;
  if (get_role() != 0 && hit_set) {
    dout(10) << " clearing hit set" << dendl;
    hit_set_clear();
  }
}

void ReplicatedPG::on_pool_change()
{
  dout(10) << __func__ << dendl;
  // requeue cache full waiters just in case the cache_mode is
  // changing away from writeback mode.  note that if we are not
  // active the normal requeuing machinery is sufficient (and properly
  // ordered).
  if (is_active() &&
      pool.info.cache_mode != pg_pool_t::CACHEMODE_WRITEBACK &&
      !waiting_for_cache_not_full.empty()) {
    dout(10) << __func__ << " requeuing full waiters (not in writeback) "
	     << dendl;
    requeue_ops(waiting_for_cache_not_full);
  }
  hit_set_setup();
  agent_setup();
}

// clear state.  called on recovery completion AND cancellation.
void ReplicatedPG::_clear_recovery_state()
{
  missing_loc.clear();
#ifdef DEBUG_RECOVERY_OIDS
  recovering_oids.clear();
#endif
  last_backfill_started = hobject_t();
  list<OpRequestRef> blocked_ops;
  set<hobject_t>::iterator i = backfills_in_flight.begin();
  while (i != backfills_in_flight.end()) {
    assert(recovering.count(*i));
    recovering[*i]->drop_backfill_read(&blocked_ops);
    requeue_ops(blocked_ops);
    backfills_in_flight.erase(i++);
  }
  assert(backfills_in_flight.empty());
  pending_backfill_updates.clear();
  recovering.clear();
  pgbackend->clear_state();
}

void ReplicatedPG::cancel_pull(const hobject_t &soid)
{
  assert(recovering.count(soid));
  recovering.erase(soid);
  finish_recovery_op(soid);
  if (is_missing_object(soid))
    pg_log.set_last_requested(0); // get recover_primary to start over
}

void ReplicatedPG::check_recovery_sources(const OSDMapRef osdmap)
{
  /*
   * check that any peers we are planning to (or currently) pulling
   * objects from are dealt with.
   */
  missing_loc.check_recovery_sources(osdmap);
  pgbackend->check_recovery_sources(osdmap);

  for (set<pg_shard_t>::iterator i = peer_log_requested.begin();
       i != peer_log_requested.end();
       ) {
    if (!osdmap->is_up(i->osd)) {
      dout(10) << "peer_log_requested removing " << *i << dendl;
      peer_log_requested.erase(i++);
    } else {
      ++i;
    }
  }

  for (set<pg_shard_t>::iterator i = peer_missing_requested.begin();
       i != peer_missing_requested.end();
       ) {
    if (!osdmap->is_up(i->osd)) {
      dout(10) << "peer_missing_requested removing " << *i << dendl;
      peer_missing_requested.erase(i++);
    } else {
      ++i;
    }
  }
}

void PG::MissingLoc::check_recovery_sources(const OSDMapRef osdmap)
{
  set<pg_shard_t> now_down;
  for (set<pg_shard_t>::iterator p = missing_loc_sources.begin();
       p != missing_loc_sources.end();
       ) {
    if (osdmap->is_up(p->osd)) {
      ++p;
      continue;
    }
    dout(10) << "check_recovery_sources source osd." << *p << " now down" << dendl;
    now_down.insert(*p);
    missing_loc_sources.erase(p++);
  }

  if (now_down.empty()) {
    dout(10) << "check_recovery_sources no source osds (" << missing_loc_sources << ") went down" << dendl;
  } else {
    dout(10) << "check_recovery_sources sources osds " << now_down << " now down, remaining sources are "
	     << missing_loc_sources << dendl;
    
    // filter missing_loc
    map<hobject_t, set<pg_shard_t> >::iterator p = missing_loc.begin();
    while (p != missing_loc.end()) {
      set<pg_shard_t>::iterator q = p->second.begin();
      while (q != p->second.end())
	if (now_down.count(*q)) {
	  p->second.erase(q++);
	} else {
	  ++q;
	}
      if (p->second.empty())
	missing_loc.erase(p++);
      else
	++p;
    }
  }
}
  

bool ReplicatedPG::start_recovery_ops(
  int max, RecoveryCtx *prctx,
  ThreadPool::TPHandle &handle,
  int *ops_started)
{
  int& started = *ops_started;
  started = 0;
  bool work_in_progress = false;
  assert(is_primary());

  if (!state_test(PG_STATE_RECOVERING) &&
      !state_test(PG_STATE_BACKFILL)) {
    /* TODO: I think this case is broken and will make do_recovery()
     * unhappy since we're returning false */
    dout(10) << "recovery raced and were queued twice, ignoring!" << dendl;
    return false;
  }

  const pg_missing_t &missing = pg_log.get_missing();

  int num_missing = missing.num_missing();
  int num_unfound = get_num_unfound();

  if (num_missing == 0) {
    info.last_complete = info.last_update;
  }

  if (num_missing == num_unfound) {
    // All of the missing objects we have are unfound.
    // Recover the replicas.
    started = recover_replicas(max, handle);
  }
  if (!started) {
    // We still have missing objects that we should grab from replicas.
    started += recover_primary(max, handle);
  }
  if (!started && num_unfound != get_num_unfound()) {
    // second chance to recovery replicas
    started = recover_replicas(max, handle);
  }

  if (started)
    work_in_progress = true;

  bool deferred_backfill = false;
  if (recovering.empty() &&
      state_test(PG_STATE_BACKFILL) &&
      !backfill_targets.empty() && started < max &&
      missing.num_missing() == 0 &&
      waiting_on_backfill.empty()) {
    if (get_osdmap()->test_flag(CEPH_OSDMAP_NOBACKFILL)) {
      dout(10) << "deferring backfill due to NOBACKFILL" << dendl;
      deferred_backfill = true;
    } else if (!backfill_reserved) {
      dout(10) << "deferring backfill due to !backfill_reserved" << dendl;
      if (!backfill_reserving) {
	dout(10) << "queueing RequestBackfill" << dendl;
	backfill_reserving = true;
	queue_peering_event(
	  CephPeeringEvtRef(
	    new CephPeeringEvt(
	      get_osdmap()->get_epoch(),
	      get_osdmap()->get_epoch(),
	      RequestBackfill())));
      }
      deferred_backfill = true;
    } else {
      started += recover_backfill(max - started, handle, &work_in_progress);
    }
  }

  dout(10) << " started " << started << dendl;
  osd->logger->inc(l_osd_rop, started);

  if (!recovering.empty() ||
      work_in_progress || recovery_ops_active > 0 || deferred_backfill)
    return work_in_progress;

  assert(recovering.empty());
  assert(recovery_ops_active == 0);

  dout(10) << __func__ << " needs_recovery: "
	   << missing_loc.get_needs_recovery()
	   << dendl;
  dout(10) << __func__ << " missing_loc: "
	   << missing_loc.get_missing_locs()
	   << dendl;
  int unfound = get_num_unfound();
  if (unfound) {
    dout(10) << " still have " << unfound << " unfound" << dendl;
    return work_in_progress;
  }

  if (missing.num_missing() > 0) {
    // this shouldn't happen!
    osd->clog->error() << info.pgid << " recovery ending with " << missing.num_missing()
		      << ": " << missing.missing << "\n";
    return work_in_progress;
  }

  if (needs_recovery()) {
    // this shouldn't happen!
    // We already checked num_missing() so we must have missing replicas
    osd->clog->error() << info.pgid << " recovery ending with missing replicas\n";
    return work_in_progress;
  }

  if (state_test(PG_STATE_RECOVERING)) {
    state_clear(PG_STATE_RECOVERING);
    if (needs_backfill()) {
      dout(10) << "recovery done, queuing backfill" << dendl;
      queue_peering_event(
        CephPeeringEvtRef(
          new CephPeeringEvt(
            get_osdmap()->get_epoch(),
            get_osdmap()->get_epoch(),
            RequestBackfill())));
    } else {
      dout(10) << "recovery done, no backfill" << dendl;
      queue_peering_event(
        CephPeeringEvtRef(
          new CephPeeringEvt(
            get_osdmap()->get_epoch(),
            get_osdmap()->get_epoch(),
            AllReplicasRecovered())));
    }
  } else { // backfilling
    state_clear(PG_STATE_BACKFILL);
    dout(10) << "recovery done, backfill done" << dendl;
    queue_peering_event(
      CephPeeringEvtRef(
        new CephPeeringEvt(
          get_osdmap()->get_epoch(),
          get_osdmap()->get_epoch(),
          Backfilled())));
  }

  return false;
}

/**
 * do one recovery op.
 * return true if done, false if nothing left to do.
 */
int ReplicatedPG::recover_primary(int max, ThreadPool::TPHandle &handle)
{
  assert(is_primary());

  const pg_missing_t &missing = pg_log.get_missing();

  dout(10) << "recover_primary recovering " << recovering.size()
	   << " in pg" << dendl;
  dout(10) << "recover_primary " << missing << dendl;
  dout(25) << "recover_primary " << missing.missing << dendl;

  // look at log!
  pg_log_entry_t *latest = 0;
  int started = 0;
  int skipped = 0;

  PGBackend::RecoveryHandle *h = pgbackend->open_recovery_op();
  map<version_t, hobject_t>::const_iterator p =
    missing.rmissing.lower_bound(pg_log.get_log().last_requested);
  while (p != missing.rmissing.end()) {
    handle.reset_tp_timeout();
    hobject_t soid;
    version_t v = p->first;

    if (pg_log.get_log().objects.count(p->second)) {
      latest = pg_log.get_log().objects.find(p->second)->second;
      assert(latest->is_update());
      soid = latest->soid;
    } else {
      latest = 0;
      soid = p->second;
    }
    const pg_missing_t::item& item = missing.missing.find(p->second)->second;
    ++p;

    hobject_t head = soid;
    head.snap = CEPH_NOSNAP;

    eversion_t need = item.need;

    bool unfound = missing_loc.is_unfound(soid);

    dout(10) << "recover_primary "
             << soid << " " << item.need
	     << (unfound ? " (unfound)":"")
	     << (missing.is_missing(soid) ? " (missing)":"")
	     << (missing.is_missing(head) ? " (missing head)":"")
             << (recovering.count(soid) ? " (recovering)":"")
	     << (recovering.count(head) ? " (recovering head)":"")
             << dendl;

    if (latest) {
      switch (latest->op) {
      case pg_log_entry_t::CLONE:
	/*
	 * Handling for this special case removed for now, until we
	 * can correctly construct an accurate SnapSet from the old
	 * one.
	 */
	break;

      case pg_log_entry_t::LOST_REVERT:
	{
	  if (item.have == latest->reverting_to) {
	    ObjectContextRef obc = get_object_context(soid, true);
	    
	    if (obc->obs.oi.version == latest->version) {
	      // I'm already reverting
	      dout(10) << " already reverting " << soid << dendl;
	    } else {
	      dout(10) << " reverting " << soid << " to " << latest->prior_version << dendl;
	      obc->ondisk_write_lock();
	      obc->obs.oi.version = latest->version;

	      ObjectStore::Transaction *t = new ObjectStore::Transaction;
	      t->register_on_applied(new ObjectStore::C_DeleteTransaction(t));
	      bufferlist b2;
	      obc->obs.oi.encode(b2);
	      t->setattr(coll, soid, OI_ATTR, b2);

	      recover_got(soid, latest->version);
	      missing_loc.add_location(soid, pg_whoami);

	      ++active_pushes;

	      osd->store->queue_transaction(osr.get(), t,
					    new C_OSD_AppliedRecoveredObject(this, obc),
					    new C_OSD_CommittedPushedObject(
					      this,
					      get_osdmap()->get_epoch(),
					      info.last_complete),
					    new C_OSD_OndiskWriteUnlock(obc));
	      continue;
	    }
	  } else {
	    /*
	     * Pull the old version of the object.  Update missing_loc here to have the location
	     * of the version we want.
	     *
	     * This doesn't use the usual missing_loc paths, but that's okay:
	     *  - if we have it locally, we hit the case above, and go from there.
	     *  - if we don't, we always pass through this case during recovery and set up the location
	     *    properly.
	     *  - this way we don't need to mangle the missing code to be general about needing an old
	     *    version...
	     */
	    eversion_t alternate_need = latest->reverting_to;
	    dout(10) << " need to pull prior_version " << alternate_need << " for revert " << item << dendl;

	    for (map<pg_shard_t, pg_missing_t>::iterator p = peer_missing.begin();
		 p != peer_missing.end();
		 ++p)
	      if (p->second.is_missing(soid, need) &&
		  p->second.missing[soid].have == alternate_need) {
		missing_loc.add_location(soid, p->first);
	      }
	    dout(10) << " will pull " << alternate_need << " or " << need
		     << " from one of " << missing_loc.get_locations(soid)
		     << dendl;
	    unfound = false;
	  }
	}
	break;
      }
    }
   
    if (!recovering.count(soid)) {
      if (recovering.count(head)) {
	++skipped;
      } else if (unfound) {
	++skipped;
      } else {
	int r = recover_missing(
	  soid, need, cct->_conf->osd_recovery_op_priority, h);
	switch (r) {
	case PULL_YES:
	  ++started;
	  break;
	case PULL_OTHER:
	  ++started;
	case PULL_NONE:
	  ++skipped;
	  break;
	default:
	  assert(0);
	}
	if (started >= max)
	  break;
      }
    }
    
    // only advance last_requested if we haven't skipped anything
    if (!skipped)
      pg_log.set_last_requested(v);
  }
 
  pgbackend->run_recovery_op(h, cct->_conf->osd_recovery_op_priority);
  return started;
}

int ReplicatedPG::prep_object_replica_pushes(
  const hobject_t& soid, eversion_t v,
  PGBackend::RecoveryHandle *h)
{
  assert(is_primary());
  dout(10) << __func__ << ": on " << soid << dendl;

  // NOTE: we know we will get a valid oloc off of disk here.
  ObjectContextRef obc = get_object_context(soid, false);
  if (!obc) {
    pg_log.missing_add(soid, v, eversion_t());
    missing_loc.remove_location(soid, pg_whoami);
    bool uhoh = true;
    assert(!actingbackfill.empty());
    for (set<pg_shard_t>::iterator i = actingbackfill.begin();
	 i != actingbackfill.end();
	 ++i) {
      if (*i == get_primary()) continue;
      pg_shard_t peer = *i;
      if (!peer_missing[peer].is_missing(soid, v)) {
	missing_loc.add_location(soid, peer);
	dout(10) << info.pgid << " unexpectedly missing " << soid << " v" << v
		 << ", there should be a copy on shard " << peer << dendl;
	uhoh = false;
      }
    }
    if (uhoh)
      osd->clog->error() << info.pgid << " missing primary copy of " << soid << ", unfound\n";
    else
      osd->clog->error() << info.pgid << " missing primary copy of " << soid
			<< ", will try copies on " << missing_loc.get_locations(soid)
			<< "\n";
    return 0;
  }

  start_recovery_op(soid);
  assert(!recovering.count(soid));
  recovering.insert(make_pair(soid, obc));

  /* We need this in case there is an in progress write on the object.  In fact,
   * the only possible write is an update to the xattr due to a lost_revert --
   * a client write would be blocked since the object is degraded.
   * In almost all cases, therefore, this lock should be uncontended.
   */
  obc->ondisk_read_lock();
  pgbackend->recover_object(
    soid,
    v,
    ObjectContextRef(),
    obc, // has snapset context
    h);
  obc->ondisk_read_unlock();
  return 1;
}

int ReplicatedBackend::start_pushes(
  const hobject_t &soid,
  ObjectContextRef obc,
  RPGHandle *h)
{
  int pushes = 0;
  // who needs it?  
  assert(get_parent()->get_actingbackfill_shards().size() > 0);
  for (set<pg_shard_t>::iterator i =
	 get_parent()->get_actingbackfill_shards().begin();
       i != get_parent()->get_actingbackfill_shards().end();
       ++i) {
    if (*i == get_parent()->whoami_shard()) continue;
    pg_shard_t peer = *i;
    map<pg_shard_t, pg_missing_t>::const_iterator j =
      get_parent()->get_shard_missing().find(peer);
    assert(j != get_parent()->get_shard_missing().end());
    if (j->second.is_missing(soid)) {
      ++pushes;
      h->pushes[peer].push_back(PushOp());
      prep_push_to_replica(obc, soid, peer,
			   &(h->pushes[peer].back())
	);
    }
  }
  return pushes;
}

int ReplicatedPG::recover_replicas(int max, ThreadPool::TPHandle &handle)
{
  dout(10) << __func__ << "(" << max << ")" << dendl;
  int started = 0;

  PGBackend::RecoveryHandle *h = pgbackend->open_recovery_op();

  // this is FAR from an optimal recovery order.  pretty lame, really.
  assert(!actingbackfill.empty());
  for (set<pg_shard_t>::iterator i = actingbackfill.begin();
       i != actingbackfill.end();
       ++i) {
    if (*i == get_primary()) continue;
    pg_shard_t peer = *i;
    map<pg_shard_t, pg_missing_t>::const_iterator pm = peer_missing.find(peer);
    assert(pm != peer_missing.end());
    map<pg_shard_t, pg_info_t>::const_iterator pi = peer_info.find(peer);
    assert(pi != peer_info.end());
    size_t m_sz = pm->second.num_missing();

    dout(10) << " peer osd." << peer << " missing " << m_sz << " objects." << dendl;
    dout(20) << " peer osd." << peer << " missing " << pm->second.missing << dendl;

    // oldest first!
    const pg_missing_t &m(pm->second);
    for (map<version_t, hobject_t>::const_iterator p = m.rmissing.begin();
	   p != m.rmissing.end() && started < max;
	   ++p) {
      handle.reset_tp_timeout();
      const hobject_t soid(p->second);

      if (soid > pi->second.last_backfill) {
	if (!recovering.count(soid)) {
	  derr << __func__ << ": object added to missing set for backfill, but "
	       << "is not in recovering, error!" << dendl;
	  assert(0);
	}
	continue;
      }

      if (recovering.count(soid)) {
	dout(10) << __func__ << ": already recovering " << soid << dendl;
	continue;
      }

      if (missing_loc.is_unfound(soid)) {
	dout(10) << __func__ << ": " << soid << " still unfound" << dendl;
	continue;
      }

      if (soid.is_snap() && pg_log.get_missing().is_missing(soid.get_head())) {
	dout(10) << __func__ << ": " << soid.get_head()
		 << " still missing on primary" << dendl;
	continue;
      }

      if (soid.is_snap() && pg_log.get_missing().is_missing(soid.get_snapdir())) {
	dout(10) << __func__ << ": " << soid.get_snapdir()
		 << " still missing on primary" << dendl;
	continue;
      }

      if (pg_log.get_missing().is_missing(soid)) {
	dout(10) << __func__ << ": " << soid << " still missing on primary" << dendl;
	continue;
      }

      dout(10) << __func__ << ": recover_object_replicas(" << soid << ")" << dendl;
      map<hobject_t,pg_missing_t::item>::const_iterator r = m.missing.find(soid);
      started += prep_object_replica_pushes(soid, r->second.need,
					    h);
    }
  }

  pgbackend->run_recovery_op(h, cct->_conf->osd_recovery_op_priority);
  return started;
}

hobject_t ReplicatedPG::earliest_peer_backfill() const
{
  hobject_t e = hobject_t::get_max();
  for (set<pg_shard_t>::const_iterator i = backfill_targets.begin();
       i != backfill_targets.end();
       ++i) {
    pg_shard_t peer = *i;
    map<pg_shard_t, BackfillInterval>::const_iterator iter =
      peer_backfill_info.find(peer);
    assert(iter != peer_backfill_info.end());
    if (iter->second.begin < e)
      e = iter->second.begin;
  }
  return e;
}

bool ReplicatedPG::all_peer_done() const
{
  // Primary hasn't got any more objects
  assert(backfill_info.empty());

  for (set<pg_shard_t>::const_iterator i = backfill_targets.begin();
       i != backfill_targets.end();
       ++i) {
    pg_shard_t bt = *i;
    map<pg_shard_t, BackfillInterval>::const_iterator piter =
      peer_backfill_info.find(bt);
    assert(piter != peer_backfill_info.end());
    const BackfillInterval& pbi = piter->second;
    // See if peer has more to process
    if (!pbi.extends_to_end() || !pbi.empty())
	return false;
  }
  return true;
}

/**
 * recover_backfill
 *
 * Invariants:
 *
 * backfilled: fully pushed to replica or present in replica's missing set (both
 * our copy and theirs).
 *
 * All objects on a backfill_target in
 * [MIN,peer_backfill_info[backfill_target].begin) are either
 * not present or backfilled (all removed objects have been removed).
 * There may be PG objects in this interval yet to be backfilled.
 *
 * All objects in PG in [MIN,backfill_info.begin) have been backfilled to all
 * backfill_targets.  There may be objects on backfill_target(s) yet to be deleted.
 *
 * For a backfill target, all objects < MIN(peer_backfill_info[target].begin,
 *     backfill_info.begin) in PG are backfilled.  No deleted objects in this
 * interval remain on the backfill target.
 *
 * For a backfill target, all objects <= peer_info[target].last_backfill
 * have been backfilled to target
 *
 * There *MAY* be objects between last_backfill_started and
 * MIN(peer_backfill_info[*].begin, backfill_info.begin) in the event that client
 * io created objects since the last scan.  For this reason, we call
 * update_range() again before continuing backfill.
 */
int ReplicatedPG::recover_backfill(
  int max,
  ThreadPool::TPHandle &handle, bool *work_started)
{
  dout(10) << "recover_backfill (" << max << ")"
           << " bft=" << backfill_targets
	   << " last_backfill_started " << last_backfill_started << dendl;
  assert(!backfill_targets.empty());

  // Initialize from prior backfill state
  if (new_backfill) {
    // on_activate() was called prior to getting here
    assert(last_backfill_started == earliest_backfill());
    new_backfill = false;
    for (set<pg_shard_t>::iterator i = backfill_targets.begin();
	 i != backfill_targets.end();
	 ++i) {
      peer_backfill_info[*i].reset(peer_info[*i].last_backfill);
    }
    backfill_info.reset(last_backfill_started);
  }

  for (set<pg_shard_t>::iterator i = backfill_targets.begin();
       i != backfill_targets.end();
       ++i) {
    dout(10) << "peer osd." << *i
	   << " info " << peer_info[*i]
	   << " interval " << peer_backfill_info[*i].begin
	   << "-" << peer_backfill_info[*i].end
	   << " " << peer_backfill_info[*i].objects.size() << " objects"
	   << dendl;
  }

  // update our local interval to cope with recent changes
  backfill_info.begin = last_backfill_started;
  update_range(&backfill_info, handle);

  int ops = 0;
  vector<boost::tuple<hobject_t, eversion_t,
                      ObjectContextRef, vector<pg_shard_t> > > to_push;
  vector<boost::tuple<hobject_t, eversion_t, pg_shard_t> > to_remove;
  set<hobject_t> add_to_stat;

  for (set<pg_shard_t>::iterator i = backfill_targets.begin();
       i != backfill_targets.end();
       ++i) {
    peer_backfill_info[*i].trim_to(last_backfill_started);
  }
  backfill_info.trim_to(last_backfill_started);

  hobject_t backfill_pos = MIN(backfill_info.begin, earliest_peer_backfill());
  while (ops < max) {
    if (backfill_info.begin <= earliest_peer_backfill() &&
	!backfill_info.extends_to_end() && backfill_info.empty()) {
      hobject_t next = backfill_info.end;
      backfill_info.clear();
      backfill_info.begin = next;
      backfill_info.end = hobject_t::get_max();
      update_range(&backfill_info, handle);
      backfill_info.trim();
    }
    backfill_pos = MIN(backfill_info.begin, earliest_peer_backfill());

    dout(20) << "   my backfill interval " << backfill_info.begin << "-" << backfill_info.end
	     << " " << backfill_info.objects.size() << " objects"
	     << " " << backfill_info.objects
	     << dendl;

    bool sent_scan = false;
    for (set<pg_shard_t>::iterator i = backfill_targets.begin();
	 i != backfill_targets.end();
	 ++i) {
      pg_shard_t bt = *i;
      BackfillInterval& pbi = peer_backfill_info[bt];

      dout(20) << " peer shard " << bt << " backfill " << pbi.begin << "-"
	       << pbi.end << " " << pbi.objects << dendl;
      if (pbi.begin <= backfill_info.begin &&
	  !pbi.extends_to_end() && pbi.empty()) {
	dout(10) << " scanning peer osd." << bt << " from " << pbi.end << dendl;
	epoch_t e = get_osdmap()->get_epoch();
	MOSDPGScan *m = new MOSDPGScan(
	  MOSDPGScan::OP_SCAN_GET_DIGEST, pg_whoami, e, e,
	  spg_t(info.pgid.pgid, bt.shard),
	  pbi.end, hobject_t());
	osd->send_message_osd_cluster(bt.osd, m, get_osdmap()->get_epoch());
	assert(waiting_on_backfill.find(bt) == waiting_on_backfill.end());
	waiting_on_backfill.insert(bt);
        sent_scan = true;
      }
    }

    // Count simultaneous scans as a single op and let those complete
    if (sent_scan) {
        ops++;
	start_recovery_op(hobject_t::get_max()); // XXX: was pbi.end
        break;
    }

    if (backfill_info.empty() && all_peer_done()) {
      dout(10) << " reached end for both local and all peers" << dendl;
      break;
    }

    // Get object within set of peers to operate on and
    // the set of targets for which that object applies.
    hobject_t check = earliest_peer_backfill();

    if (check < backfill_info.begin) {

      set<pg_shard_t> check_targets;
      for (set<pg_shard_t>::iterator i = backfill_targets.begin();
	   i != backfill_targets.end();
	   ++i) {
        pg_shard_t bt = *i;
        BackfillInterval& pbi = peer_backfill_info[bt];
        if (pbi.begin == check)
          check_targets.insert(bt);
      }
      assert(!check_targets.empty());

      dout(20) << " BACKFILL removing " << check
	       << " from peers " << check_targets << dendl;
      for (set<pg_shard_t>::iterator i = check_targets.begin();
	   i != check_targets.end();
	   ++i) {
        pg_shard_t bt = *i;
        BackfillInterval& pbi = peer_backfill_info[bt];
        assert(pbi.begin == check);

        to_remove.push_back(boost::make_tuple(check, pbi.objects.begin()->second, bt));
        pbi.pop_front();
      }
      last_backfill_started = check;
      // Don't increment ops here because deletions
      // are cheap and not replied to unlike real recovery_ops,
      // and we can't increment ops without requeueing ourself
      // for recovery.
    } else {
      eversion_t& obj_v = backfill_info.objects.begin()->second;

      vector<pg_shard_t> need_ver_targs, missing_targs, keep_ver_targs, skip_targs;
      for (set<pg_shard_t>::iterator i = backfill_targets.begin();
	   i != backfill_targets.end();
	   ++i) {
	pg_shard_t bt = *i;
	BackfillInterval& pbi = peer_backfill_info[bt];
        // Find all check peers that have the wrong version
	if (check == backfill_info.begin && check == pbi.begin) {
	  if (pbi.objects.begin()->second != obj_v) {
	    need_ver_targs.push_back(bt);
	  } else {
	    keep_ver_targs.push_back(bt);
	  }
        } else {
	  pg_info_t& pinfo = peer_info[bt];

          // Only include peers that we've caught up to their backfill line
	  // otherwise, they only appear to be missing this object
	  // because their pbi.begin > backfill_info.begin.
          if (backfill_info.begin > pinfo.last_backfill)
	    missing_targs.push_back(bt);
	  else
	    skip_targs.push_back(bt);
	}
      }

      if (!keep_ver_targs.empty()) {
        // These peers have version obj_v
	dout(20) << " BACKFILL keeping " << check
		 << " with ver " << obj_v
		 << " on peers " << keep_ver_targs << dendl;
	//assert(!waiting_for_degraded_object.count(check));
      }
      if (!need_ver_targs.empty() || !missing_targs.empty()) {
	ObjectContextRef obc = get_object_context(backfill_info.begin, false);
	assert(obc);
	if (obc->get_backfill_read()) {
	  if (!need_ver_targs.empty()) {
	    dout(20) << " BACKFILL replacing " << check
		   << " with ver " << obj_v
		   << " to peers " << need_ver_targs << dendl;
	  }
	  if (!missing_targs.empty()) {
	    dout(20) << " BACKFILL pushing " << backfill_info.begin
	         << " with ver " << obj_v
	         << " to peers " << missing_targs << dendl;
	  }
	  vector<pg_shard_t> all_push = need_ver_targs;
	  all_push.insert(all_push.end(), missing_targs.begin(), missing_targs.end());

	  to_push.push_back(
	    boost::tuple<hobject_t, eversion_t, ObjectContextRef, vector<pg_shard_t> >
	    (backfill_info.begin, obj_v, obc, all_push));
	  // Count all simultaneous pushes of the same object as a single op
	  ops++;
	} else {
	  *work_started = true;
	  dout(20) << "backfill blocking on " << backfill_info.begin
		   << "; could not get rw_manager lock" << dendl;
	  break;
	}
      }
      dout(20) << "need_ver_targs=" << need_ver_targs
	       << " keep_ver_targs=" << keep_ver_targs << dendl;
      dout(20) << "backfill_targets=" << backfill_targets
	       << " missing_targs=" << missing_targs
	       << " skip_targs=" << skip_targs << dendl;

      last_backfill_started = backfill_info.begin;
      add_to_stat.insert(backfill_info.begin); // XXX: Only one for all pushes?
      backfill_info.pop_front();
      vector<pg_shard_t> check_targets = need_ver_targs;
      check_targets.insert(check_targets.end(), keep_ver_targs.begin(), keep_ver_targs.end());
      for (vector<pg_shard_t>::iterator i = check_targets.begin();
	   i != check_targets.end();
	   ++i) {
        pg_shard_t bt = *i;
        BackfillInterval& pbi = peer_backfill_info[bt];
        pbi.pop_front();
      }
    }
  }
  backfill_pos = MIN(backfill_info.begin, earliest_peer_backfill());

  for (set<hobject_t>::iterator i = add_to_stat.begin();
       i != add_to_stat.end();
       ++i) {
    ObjectContextRef obc = get_object_context(*i, false);
    pg_stat_t stat;
    add_object_context_to_pg_stat(obc, &stat);
    pending_backfill_updates[*i] = stat;
  }
  for (unsigned i = 0; i < to_remove.size(); ++i) {
    handle.reset_tp_timeout();

    // ordered before any subsequent updates
    send_remove_op(to_remove[i].get<0>(), to_remove[i].get<1>(), to_remove[i].get<2>());

    pending_backfill_updates[to_remove[i].get<0>()]; // add empty stat!
  }

  PGBackend::RecoveryHandle *h = pgbackend->open_recovery_op();
  for (unsigned i = 0; i < to_push.size(); ++i) {
    handle.reset_tp_timeout();
    prep_backfill_object_push(to_push[i].get<0>(), to_push[i].get<1>(),
	    to_push[i].get<2>(), to_push[i].get<3>(), h);
  }
  pgbackend->run_recovery_op(h, cct->_conf->osd_recovery_op_priority);

  dout(5) << "backfill_pos is " << backfill_pos << dendl;
  for (set<hobject_t>::iterator i = backfills_in_flight.begin();
       i != backfills_in_flight.end();
       ++i) {
    dout(20) << *i << " is still in flight" << dendl;
  }

  hobject_t next_backfill_to_complete = backfills_in_flight.size() ?
    *(backfills_in_flight.begin()) : backfill_pos;
  hobject_t new_last_backfill = earliest_backfill();
  dout(10) << "starting new_last_backfill at " << new_last_backfill << dendl;
  for (map<hobject_t, pg_stat_t>::iterator i = pending_backfill_updates.begin();
       i != pending_backfill_updates.end() &&
	 i->first < next_backfill_to_complete;
       pending_backfill_updates.erase(i++)) {
    assert(i->first > new_last_backfill);
    for (set<pg_shard_t>::iterator j = backfill_targets.begin();
	 j != backfill_targets.end();
	 ++j) {
      pg_shard_t bt = *j;
      pg_info_t& pinfo = peer_info[bt];
      //Add stats to all peers that were missing object
      if (i->first > pinfo.last_backfill)
        pinfo.stats.add(i->second);
    }
    new_last_backfill = i->first;
  }
  dout(10) << "possible new_last_backfill at " << new_last_backfill << dendl;

  assert(!pending_backfill_updates.empty() ||
	 new_last_backfill == last_backfill_started);
  if (pending_backfill_updates.empty() &&
      backfill_pos.is_max()) {
    assert(backfills_in_flight.empty());
    new_last_backfill = backfill_pos;
    last_backfill_started = backfill_pos;
  }
  dout(10) << "final new_last_backfill at " << new_last_backfill << dendl;

  // If new_last_backfill == MAX, then we will send OP_BACKFILL_FINISH to
  // all the backfill targets.  Otherwise, we will move last_backfill up on
  // those targets need it and send OP_BACKFILL_PROGRESS to them.
  for (set<pg_shard_t>::iterator i = backfill_targets.begin();
       i != backfill_targets.end();
       ++i) {
    pg_shard_t bt = *i;
    pg_info_t& pinfo = peer_info[bt];

    if (new_last_backfill > pinfo.last_backfill) {
      pinfo.last_backfill = new_last_backfill;
      epoch_t e = get_osdmap()->get_epoch();
      MOSDPGBackfill *m = NULL;
      if (pinfo.last_backfill.is_max()) {
        m = new MOSDPGBackfill(
	  MOSDPGBackfill::OP_BACKFILL_FINISH,
	  e,
	  e,
	  spg_t(info.pgid.pgid, bt.shard));
        // Use default priority here, must match sub_op priority
        /* pinfo.stats might be wrong if we did log-based recovery on the
         * backfilled portion in addition to continuing backfill.
         */
        pinfo.stats = info.stats;
        start_recovery_op(hobject_t::get_max());
      } else {
        m = new MOSDPGBackfill(
	  MOSDPGBackfill::OP_BACKFILL_PROGRESS,
	  e,
	  e,
	  spg_t(info.pgid.pgid, bt.shard));
        // Use default priority here, must match sub_op priority
      }
      m->last_backfill = pinfo.last_backfill;
      m->stats = pinfo.stats;
      osd->send_message_osd_cluster(bt.osd, m, get_osdmap()->get_epoch());
      dout(10) << " peer " << bt
	       << " num_objects now " << pinfo.stats.stats.sum.num_objects
	       << " / " << info.stats.stats.sum.num_objects << dendl;
    }
  }

  if (ops)
    *work_started = true;
  return ops;
}

void ReplicatedPG::prep_backfill_object_push(
  hobject_t oid, eversion_t v,
  ObjectContextRef obc,
  vector<pg_shard_t> peers,
  PGBackend::RecoveryHandle *h)
{
  dout(10) << "push_backfill_object " << oid << " v " << v << " to peers " << peers << dendl;
  assert(!peers.empty());

  backfills_in_flight.insert(oid);
  for (unsigned int i = 0 ; i < peers.size(); ++i) {
    map<pg_shard_t, pg_missing_t>::iterator bpm = peer_missing.find(peers[i]);
    assert(bpm != peer_missing.end());
    bpm->second.add(oid, eversion_t(), eversion_t());
  }

  assert(!recovering.count(oid));

  start_recovery_op(oid);
  recovering.insert(make_pair(oid, obc));

  // We need to take the read_lock here in order to flush in-progress writes
  obc->ondisk_read_lock();
  pgbackend->recover_object(
    oid,
    v,
    ObjectContextRef(),
    obc,
    h);
  obc->ondisk_read_unlock();
}

void ReplicatedPG::update_range(
  BackfillInterval *bi,
  ThreadPool::TPHandle &handle)
{
  int local_min = cct->_conf->osd_backfill_scan_min;
  int local_max = cct->_conf->osd_backfill_scan_max;

  if (bi->version < info.log_tail) {
    dout(10) << __func__<< ": bi is old, rescanning local backfill_info"
	     << dendl;
    if (last_update_applied >= info.log_tail) {
      bi->version = last_update_applied;
    } else {
      osr->flush();
      bi->version = info.last_update;
    }
    scan_range(local_min, local_max, bi, handle);
  }

  if (bi->version >= info.last_update) {
    dout(10) << __func__<< ": bi is current " << dendl;
    assert(bi->version == info.last_update);
  } else if (bi->version >= info.log_tail) {
    if (pg_log.get_log().empty()) {
      /* Because we don't move log_tail on split, the log might be
       * empty even if log_tail != last_update.  However, the only
       * way to get here with an empty log is if log_tail is actually
       * eversion_t(), because otherwise the entry which changed
       * last_update since the last scan would have to be present.
       */
      assert(bi->version == eversion_t());
      return;
    }
    assert(!pg_log.get_log().empty());
    dout(10) << __func__<< ": bi is old, (" << bi->version
	     << ") can be updated with log" << dendl;
    list<pg_log_entry_t>::const_iterator i =
      pg_log.get_log().log.end();
    --i;
    while (i != pg_log.get_log().log.begin() &&
           i->version > bi->version) {
      --i;
    }
    if (i->version == bi->version)
      ++i;

    assert(i != pg_log.get_log().log.end());
    dout(10) << __func__ << ": updating from version " << i->version
	     << dendl;
    for (; i != pg_log.get_log().log.end(); ++i) {
      const hobject_t &soid = i->soid;
      if (soid >= bi->begin && soid < bi->end) {
	if (i->is_update()) {
	  dout(10) << __func__ << ": " << i->soid << " updated to version "
		   << i->version << dendl;
	  bi->objects.erase(i->soid);
	  bi->objects.insert(
	    make_pair(
	      i->soid,
	      i->version));
	} else if (i->is_delete()) {
	  dout(10) << __func__ << ": " << i->soid << " removed" << dendl;
	  bi->objects.erase(i->soid);
	}
      }
    }
    bi->version = info.last_update;
  } else {
    assert(0 == "scan_range should have raised bi->version past log_tail");
  }
}

void ReplicatedPG::scan_range(
  int min, int max, BackfillInterval *bi,
  ThreadPool::TPHandle &handle)
{
  assert(is_locked());
  dout(10) << "scan_range from " << bi->begin << dendl;
  bi->objects.clear();  // for good measure

  vector<hobject_t> ls;
  ls.reserve(max);
  int r = pgbackend->objects_list_partial(bi->begin, min, max, 0, &ls, &bi->end);
  assert(r >= 0);
  dout(10) << " got " << ls.size() << " items, next " << bi->end << dendl;
  dout(20) << ls << dendl;

  for (vector<hobject_t>::iterator p = ls.begin(); p != ls.end(); ++p) {
    handle.reset_tp_timeout();
    ObjectContextRef obc;
    if (is_primary())
      obc = object_contexts.lookup(*p);
    if (obc) {
      bi->objects[*p] = obc->obs.oi.version;
      dout(20) << "  " << *p << " " << obc->obs.oi.version << dendl;
    } else {
      bufferlist bl;
      int r = pgbackend->objects_get_attr(*p, OI_ATTR, &bl);

      /* If the object does not exist here, it must have been removed
	 * between the collection_list_partial and here.  This can happen
	 * for the first item in the range, which is usually last_backfill.
	 */
      if (r == -ENOENT)
	continue;

      assert(r >= 0);
      object_info_t oi(bl);
      bi->objects[*p] = oi.version;
      dout(20) << "  " << *p << " " << oi.version << dendl;
    }
  }
}


/** check_local
 * 
 * verifies that stray objects have been deleted
 */
void ReplicatedPG::check_local()
{
  dout(10) << __func__ << dendl;

  assert(info.last_update >= pg_log.get_tail());  // otherwise we need some help!

  if (!cct->_conf->osd_debug_verify_stray_on_activate)
    return;

  // just scan the log.
  set<hobject_t> did;
  for (list<pg_log_entry_t>::const_reverse_iterator p = pg_log.get_log().log.rbegin();
       p != pg_log.get_log().log.rend();
       ++p) {
    if (did.count(p->soid))
      continue;
    did.insert(p->soid);

    if (p->is_delete()) {
      dout(10) << " checking " << p->soid
	       << " at " << p->version << dendl;
      struct stat st;
      int r = osd->store->stat(
	coll,
	ghobject_t(p->soid, ghobject_t::NO_GEN, pg_whoami.shard),
	&st);
      if (r != -ENOENT) {
	derr << __func__ << " " << p->soid << " exists, but should have been "
	     << "deleted" << dendl;
	assert(0 == "erroneously present object");
      }
    } else {
      // ignore old(+missing) objects
    }
  }
}



// ===========================
// hit sets

hobject_t ReplicatedPG::get_hit_set_current_object(utime_t stamp)
{
  ostringstream ss;
  ss << "hit_set_" << info.pgid.pgid << "_current_" << stamp;
  hobject_t hoid(sobject_t(ss.str(), CEPH_NOSNAP), "",
		 info.pgid.ps(), info.pgid.pool(),
		 cct->_conf->osd_hit_set_namespace);
  dout(20) << __func__ << " " << hoid << dendl;
  return hoid;
}

hobject_t ReplicatedPG::get_hit_set_archive_object(utime_t start, utime_t end)
{
  ostringstream ss;
  ss << "hit_set_" << info.pgid.pgid << "_archive_" << start << "_" << end;
  hobject_t hoid(sobject_t(ss.str(), CEPH_NOSNAP), "",
		 info.pgid.ps(), info.pgid.pool(),
		 cct->_conf->osd_hit_set_namespace);
  dout(20) << __func__ << " " << hoid << dendl;
  return hoid;
}

void ReplicatedPG::hit_set_clear()
{
  dout(20) << __func__ << dendl;
  hit_set.reset();
  hit_set_start_stamp = utime_t();
  hit_set_flushing.clear();
}

void ReplicatedPG::hit_set_setup()
{
  if (!is_active() ||
      !is_primary() ||
      !pool.info.hit_set_count ||
      !pool.info.hit_set_period ||
      pool.info.hit_set_params.get_type() == HitSet::TYPE_NONE) {
    hit_set_clear();
    //hit_set_remove_all();  // FIXME: implement me soon
    return;
  }

  // FIXME: discard any previous data for now
  hit_set_create();

  // include any writes we know about from the pg log.  this doesn't
  // capture reads, but it is better than nothing!
  hit_set_apply_log();
}

void ReplicatedPG::hit_set_create()
{
  utime_t now = ceph_clock_now(NULL);
  // make a copy of the params to modify
  HitSet::Params params(pool.info.hit_set_params);

  dout(20) << __func__ << " " << params << dendl;
  if (pool.info.hit_set_params.get_type() == HitSet::TYPE_BLOOM) {
    BloomHitSet::Params *p =
      static_cast<BloomHitSet::Params*>(params.impl.get());

    // convert false positive rate so it holds up across the full period
    p->set_fpp(p->get_fpp() / pool.info.hit_set_count);
    if (p->get_fpp() <= 0.0)
      p->set_fpp(.01);  // fpp cannot be zero!

    // if we don't have specified size, estimate target size based on the
    // previous bin!
    if (p->target_size == 0 && hit_set) {
      utime_t dur = now - hit_set_start_stamp;
      unsigned unique = hit_set->approx_unique_insert_count();
      dout(20) << __func__ << " previous set had approx " << unique
	       << " unique items over " << dur << " seconds" << dendl;
      p->target_size = (double)unique * (double)pool.info.hit_set_period
		     / (double)dur;
    }
    if (p->target_size < static_cast<uint64_t>(g_conf->osd_hit_set_min_size))
      p->target_size = g_conf->osd_hit_set_min_size;

    if (p->target_size > static_cast<uint64_t>(g_conf->osd_hit_set_max_size))
      p->target_size = g_conf->osd_hit_set_max_size;

    p->seed = now.sec();

    dout(10) << __func__ << " target_size " << p->target_size
	     << " fpp " << p->get_fpp() << dendl;
  }
  hit_set.reset(new HitSet(params));
  hit_set_start_stamp = now;
}

/**
 * apply log entries to set
 *
 * this would only happen after peering, to at least capture writes
 * during an interval that was potentially lost.
 */
bool ReplicatedPG::hit_set_apply_log()
{
  if (!hit_set)
    return false;

  eversion_t to = info.last_update;
  eversion_t from = info.hit_set.current_last_update;
  if (to <= from) {
    dout(20) << __func__ << " no update" << dendl;
    return false;
  }

  dout(20) << __func__ << " " << to << " .. " << info.last_update << dendl;
  list<pg_log_entry_t>::const_reverse_iterator p = pg_log.get_log().log.rbegin();
  while (p != pg_log.get_log().log.rend() && p->version > to)
    ++p;
  while (p != pg_log.get_log().log.rend() && p->version > from) {
    hit_set->insert(p->soid);
    ++p;
  }

  return true;
}

struct C_HitSetFlushing : public Context {
  ReplicatedPGRef pg;
  time_t hit_set_name;
  C_HitSetFlushing(ReplicatedPG *p, time_t n) : pg(p), hit_set_name(n) { }
  void finish(int r) {
    pg->hit_set_flushing.erase(hit_set_name);
  }
};

void ReplicatedPG::hit_set_persist()
{
  dout(10) << __func__  << dendl;
  bufferlist bl;
  unsigned max = pool.info.hit_set_count;

  utime_t now = ceph_clock_now(cct);
  RepGather *repop;
  hobject_t oid;
  time_t flush_time = 0;

  // See what start is going to be used later
  utime_t start = info.hit_set.current_info.begin;
  if (!start)
     start = hit_set_start_stamp;

  // If any archives are degraded we skip this persist request
  // account for the additional entry being added below
  for (list<pg_hit_set_info_t>::iterator p = info.hit_set.history.begin();
       p != info.hit_set.history.end();
       ++p) {
    hobject_t aoid = get_hit_set_archive_object(p->begin, p->end);

    // Once we hit a degraded object just skip further trim
    if (is_degraded_object(aoid))
      return;
  }

  oid = get_hit_set_archive_object(start, now);
  // If the current object is degraded we skip this persist request
  if (is_degraded_object(oid))
    return;

  // If backfill is in progress and we could possibly overlap with the
  // hit_set_* objects, back off.  Since these all have
  // hobject_t::hash set to pgid.ps(), and those sort first, we can
  // look just at that.  This is necessary because our transactions
  // may include a modify of the new hit_set *and* a delete of the
  // old one, and this may span the backfill boundary.
  for (set<pg_shard_t>::iterator p = backfill_targets.begin();
       p != backfill_targets.end();
       ++p) {
    assert(peer_info.count(*p));
    const pg_info_t& pi = peer_info[*p];
    if (pi.last_backfill == hobject_t() ||
	pi.last_backfill.get_hash() == info.pgid.ps()) {
      dout(10) << __func__ << " backfill target osd." << *p
	       << " last_backfill has not progressed past pgid ps"
	       << dendl;
      return;
    }
  }

  if (!info.hit_set.current_info.begin)
    info.hit_set.current_info.begin = hit_set_start_stamp;

  hit_set->seal();
  ::encode(*hit_set, bl);
  info.hit_set.current_info.end = now;
  dout(20) << __func__ << " archive " << oid << dendl;

  if (agent_state) {
    agent_state->add_hit_set(info.hit_set.current_info.begin, hit_set);
    hit_set_in_memory_trim();
  }

  // hold a ref until it is flushed to disk
  hit_set_flushing[info.hit_set.current_info.begin] = hit_set;
  flush_time = info.hit_set.current_info.begin;

  ObjectContextRef obc = get_object_context(oid, true);
  repop = simple_repop_create(obc);
  if (flush_time != 0)
    repop->on_applied = new C_HitSetFlushing(this, flush_time);
  OpContext *ctx = repop->ctx;
  ctx->at_version = get_next_version();
  ctx->updated_hset_history = info.hit_set;
  pg_hit_set_history_t &updated_hit_set_hist = *(ctx->updated_hset_history);

  if (updated_hit_set_hist.current_last_stamp != utime_t()) {
    // FIXME: we cheat slightly here by bundling in a remove on a object
    // other the RepGather object.  we aren't carrying an ObjectContext for
    // the deleted object over this period.
    hobject_t old_obj =
      get_hit_set_current_object(updated_hit_set_hist.current_last_stamp);
    ctx->log.push_back(
      pg_log_entry_t(pg_log_entry_t::DELETE,
		     old_obj,
		     ctx->at_version,
		     updated_hit_set_hist.current_last_update,
		     0,
		     osd_reqid_t(),
		     ctx->mtime));
    if (pool.info.require_rollback()) {
      if (ctx->log.back().mod_desc.rmobject(ctx->at_version.version)) {
	ctx->op_t->stash(old_obj, ctx->at_version.version);
      } else {
	ctx->op_t->remove(old_obj);
      }
    } else {
      ctx->op_t->remove(old_obj);
      ctx->log.back().mod_desc.mark_unrollbackable();
    }
    ++ctx->at_version.version;

    struct stat st;
    int r = osd->store->stat(
      coll,
      ghobject_t(old_obj, ghobject_t::NO_GEN, pg_whoami.shard),
      &st);
    assert(r == 0);
    --ctx->delta_stats.num_objects;
    ctx->delta_stats.num_bytes -= st.st_size;
  }

  updated_hit_set_hist.current_last_update = info.last_update; // *after* above remove!
  updated_hit_set_hist.current_info.version = ctx->at_version;

  updated_hit_set_hist.history.push_back(updated_hit_set_hist.current_info);
  hit_set_create();
  updated_hit_set_hist.current_info = pg_hit_set_info_t();
  updated_hit_set_hist.current_last_stamp = utime_t();

  // fabricate an object_info_t and SnapSet
  obc->obs.oi.version = ctx->at_version;
  obc->obs.oi.mtime = now;
  obc->obs.oi.size = bl.length();
  obc->obs.exists = true;

  ctx->new_obs = obc->obs;
  ctx->new_snapset.head_exists = true;

  ctx->delta_stats.num_objects++;
  ctx->delta_stats.num_objects_hit_set_archive++;
  ctx->delta_stats.num_bytes += bl.length();
  ctx->delta_stats.num_bytes_hit_set_archive += bl.length();

  bufferlist bss;
  ::encode(ctx->new_snapset, bss);
  bufferlist boi(sizeof(ctx->new_obs.oi));
  ::encode(ctx->new_obs.oi, boi);

  ctx->op_t->append(oid, 0, bl.length(), bl, 0);
  setattr_maybe_cache(ctx->obc, ctx, ctx->op_t, OI_ATTR, boi);
  setattr_maybe_cache(ctx->obc, ctx, ctx->op_t, SS_ATTR, bss);
  ctx->log.push_back(
    pg_log_entry_t(
      pg_log_entry_t::MODIFY,
      oid,
      ctx->at_version,
      eversion_t(),
      0,
      osd_reqid_t(),
      ctx->mtime)
    );
  if (pool.info.require_rollback()) {
    ctx->log.back().mod_desc.create();
  } else {
    ctx->log.back().mod_desc.mark_unrollbackable();
  }

  hit_set_trim(repop, max);

  info.stats.stats.add(ctx->delta_stats);

  simple_repop_submit(repop);
}

void ReplicatedPG::hit_set_trim(RepGather *repop, unsigned max)
{
  assert(repop->ctx->updated_hset_history);
  pg_hit_set_history_t &updated_hit_set_hist =
    *(repop->ctx->updated_hset_history);
  for (unsigned num = updated_hit_set_hist.history.size(); num > max; --num) {
    list<pg_hit_set_info_t>::iterator p = updated_hit_set_hist.history.begin();
    assert(p != updated_hit_set_hist.history.end());
    hobject_t oid = get_hit_set_archive_object(p->begin, p->end);

    assert(!is_degraded_object(oid));

    dout(20) << __func__ << " removing " << oid << dendl;
    ++repop->ctx->at_version.version;
    repop->ctx->log.push_back(
        pg_log_entry_t(pg_log_entry_t::DELETE,
		       oid,
		       repop->ctx->at_version,
		       p->version,
		       0,
		       osd_reqid_t(),
		       repop->ctx->mtime));
    if (pool.info.require_rollback()) {
      if (repop->ctx->log.back().mod_desc.rmobject(
	  repop->ctx->at_version.version)) {
	repop->ctx->op_t->stash(oid, repop->ctx->at_version.version);
      } else {
	repop->ctx->op_t->remove(oid);
      }
    } else {
      repop->ctx->op_t->remove(oid);
      repop->ctx->log.back().mod_desc.mark_unrollbackable();
    }
    updated_hit_set_hist.history.pop_front();

    ObjectContextRef obc = get_object_context(oid, false);
    assert(obc);
    --repop->ctx->delta_stats.num_objects;
    --repop->ctx->delta_stats.num_objects_hit_set_archive;
    repop->ctx->delta_stats.num_bytes -= obc->obs.oi.size;
    repop->ctx->delta_stats.num_bytes_hit_set_archive -= obc->obs.oi.size;
  }
}

void ReplicatedPG::hit_set_in_memory_trim()
{
  unsigned max = pool.info.hit_set_count;
  unsigned max_in_memory = pool.info.min_read_recency_for_promote > 0 ? pool.info.min_read_recency_for_promote - 1 : 0;

  if (max_in_memory > max) {
    max_in_memory = max;
  }
  while (agent_state->hit_set_map.size() > max_in_memory) {
    agent_state->remove_oldest_hit_set();
  }
}


// =======================================
// cache agent

void ReplicatedPG::agent_setup()
{
  assert(is_locked());
  if (!is_active() ||
      !is_primary() ||
      pool.info.cache_mode == pg_pool_t::CACHEMODE_NONE ||
      pool.info.tier_of < 0 ||
      !get_osdmap()->have_pg_pool(pool.info.tier_of)) {
    agent_clear();
    return;
  }
  if (!agent_state) {
    agent_state.reset(new TierAgentState);

    // choose random starting position
    agent_state->position = hobject_t();
    agent_state->position.pool = info.pgid.pool();
    agent_state->position.set_hash(pool.info.get_random_pg_position(
      info.pgid.pgid,
      rand()));
    agent_state->start = agent_state->position;

    dout(10) << __func__ << " allocated new state, position "
	     << agent_state->position << dendl;
  } else {
    dout(10) << __func__ << " keeping existing state" << dendl;
  }

  if (info.stats.stats_invalid) {
    osd->clog->warn() << "pg " << info.pgid << " has invalid (post-split) stats; must scrub before tier agent can activate";
  }

  agent_choose_mode();
}

void ReplicatedPG::agent_clear()
{
  agent_stop();
  agent_state.reset(NULL);
}

// Return false if no objects operated on since start of object hash space
bool ReplicatedPG::agent_work(int start_max)
{
  lock();
  if (!agent_state) {
    dout(10) << __func__ << " no agent state, stopping" << dendl;
    unlock();
    return true;
  }

  assert(!deleting);

  if (agent_state->is_idle()) {
    dout(10) << __func__ << " idle, stopping" << dendl;
    unlock();
    return true;
  }

  osd->logger->inc(l_osd_agent_wake);

  dout(10) << __func__
	   << " max " << start_max
	   << ", flush " << agent_state->get_flush_mode_name()
	   << ", evict " << agent_state->get_evict_mode_name()
	   << ", pos " << agent_state->position
	   << dendl;
  assert(is_primary());
  assert(is_active());

  agent_load_hit_sets();

  const pg_pool_t *base_pool = get_osdmap()->get_pg_pool(pool.info.tier_of);
  assert(base_pool);

  int ls_min = 1;
  int ls_max = 10; // FIXME?

  // list some objects.  this conveniently lists clones (oldest to
  // newest) before heads... the same order we want to flush in.
  //
  // NOTE: do not flush the Sequencer.  we will assume that the
  // listing we get back is imprecise.
  vector<hobject_t> ls;
  hobject_t next;
  int r = pgbackend->objects_list_partial(agent_state->position, ls_min, ls_max,
					  0 /* no filtering by snapid */,
					  &ls, &next);
  assert(r >= 0);
  dout(20) << __func__ << " got " << ls.size() << " objects" << dendl;
  int started = 0;
  for (vector<hobject_t>::iterator p = ls.begin();
       p != ls.end();
       ++p) {
    if (p->nspace == cct->_conf->osd_hit_set_namespace) {
      dout(20) << __func__ << " skip (hit set) " << *p << dendl;
      osd->logger->inc(l_osd_agent_skip);
      continue;
    }
    if (is_degraded_object(*p)) {
      dout(20) << __func__ << " skip (degraded) " << *p << dendl;
      osd->logger->inc(l_osd_agent_skip);
      continue;
    }
    if (is_missing_object(p->get_head())) {
      dout(20) << __func__ << " skip (missing head) " << *p << dendl;
      osd->logger->inc(l_osd_agent_skip);
      continue;
    }
    ObjectContextRef obc = get_object_context(*p, false, NULL);
    if (!obc) {
      // we didn't flush; we may miss something here.
      dout(20) << __func__ << " skip (no obc) " << *p << dendl;
      osd->logger->inc(l_osd_agent_skip);
      continue;
    }
    if (!obc->obs.exists) {
      dout(20) << __func__ << " skip (dne) " << obc->obs.oi.soid << dendl;
      osd->logger->inc(l_osd_agent_skip);
      continue;
    }
    if (scrubber.write_blocked_by_scrub(obc->obs.oi.soid)) {
      dout(20) << __func__ << " skip (scrubbing) " << obc->obs.oi << dendl;
      osd->logger->inc(l_osd_agent_skip);
      continue;
    }
    if (obc->is_blocked()) {
      dout(20) << __func__ << " skip (blocked) " << obc->obs.oi << dendl;
      osd->logger->inc(l_osd_agent_skip);
      continue;
    }
    if (obc->is_request_pending()) {
      dout(20) << __func__ << " skip (request pending) " << obc->obs.oi << dendl;
      osd->logger->inc(l_osd_agent_skip);
      continue;
    }

    // be careful flushing omap to an EC pool.
    if (base_pool->is_erasure() &&
	obc->obs.oi.test_flag(object_info_t::FLAG_OMAP)) {
      dout(20) << __func__ << " skip (omap to EC) " << obc->obs.oi << dendl;
      osd->logger->inc(l_osd_agent_skip);
      continue;
    }

    if (agent_state->flush_mode != TierAgentState::FLUSH_MODE_IDLE &&
	agent_maybe_flush(obc))
      ++started;
    if (agent_state->evict_mode != TierAgentState::EVICT_MODE_IDLE &&
	agent_maybe_evict(obc))
      ++started;
    if (started >= start_max) {
      // If finishing early, set "next" to the next object
      if (++p != ls.end())
	next = *p;
      break;
    }
  }

  if (++agent_state->hist_age > g_conf->osd_agent_hist_halflife) {
    dout(20) << __func__ << " resetting atime and temp histograms" << dendl;
    agent_state->hist_age = 0;
    agent_state->atime_hist.decay();
    agent_state->temp_hist.decay();
  }

  // Total objects operated on so far
  int total_started = agent_state->started + started;
  bool need_delay = false;

  dout(20) << __func__ << " start pos " << agent_state->position
    << " next start pos " << next
    << " started " << total_started << dendl;

  // See if we've made a full pass over the object hash space
  // This might check at most ls_max objects a second time to notice that
  // we've checked every objects at least once.
  if (agent_state->position < agent_state->start && next >= agent_state->start) {
    dout(20) << __func__ << " wrap around " << agent_state->start << dendl;
    if (total_started == 0)
      need_delay = true;
    else
      total_started = 0;
    agent_state->start = next;
  }
  agent_state->started = total_started;

  // See if we are starting from beginning
  if (next.is_max())
    agent_state->position = hobject_t();
  else
    agent_state->position = next;

  // Discard old in memory HitSets
  hit_set_in_memory_trim();

  if (need_delay) {
    assert(agent_state->delaying == false);
    agent_delay();
    unlock();
    return false;
  }
  agent_choose_mode();
  unlock();
  return true;
}

void ReplicatedPG::agent_load_hit_sets()
{
  if (agent_state->evict_mode == TierAgentState::EVICT_MODE_IDLE) {
    return;
  }

  if (agent_state->hit_set_map.size() < info.hit_set.history.size()) {
    dout(10) << __func__ << dendl;
    for (list<pg_hit_set_info_t>::iterator p = info.hit_set.history.begin();
	 p != info.hit_set.history.end(); ++p) {
      if (agent_state->hit_set_map.count(p->begin.sec()) == 0) {
	dout(10) << __func__ << " loading " << p->begin << "-"
		 << p->end << dendl;
	if (!pool.info.is_replicated()) {
	  // FIXME: EC not supported here yet
	  derr << __func__ << " on non-replicated pool" << dendl;
	  break;
	}

	// check if it's still in flight
	if (hit_set_flushing.count(p->begin)) {
	  agent_state->add_hit_set(p->begin.sec(), hit_set_flushing[p->begin]);
	  continue;
	}

	hobject_t oid = get_hit_set_archive_object(p->begin, p->end);
	if (is_unreadable_object(oid)) {
	  dout(10) << __func__ << " unreadable " << oid << ", waiting" << dendl;
	  break;
	}

	ObjectContextRef obc = get_object_context(oid, false);
	if (!obc) {
	  derr << __func__ << ": could not load hitset " << oid << dendl;
	  break;
	}

	bufferlist bl;
	{
	  obc->ondisk_read_lock();
	  int r = osd->store->read(coll, oid, 0, 0, bl);
	  assert(r >= 0);
	  obc->ondisk_read_unlock();
	}
	HitSetRef hs(new HitSet);
	bufferlist::iterator pbl = bl.begin();
	::decode(*hs, pbl);
	agent_state->add_hit_set(p->begin.sec(), hs);
      }
    }
  }
}

struct C_AgentFlushStartStop : public Context {
  ReplicatedPGRef pg;
  hobject_t oid;
  C_AgentFlushStartStop(ReplicatedPG *p, hobject_t o) : pg(p), oid(o) {
    pg->osd->agent_start_op(oid);
  }
  void finish(int r) {
    pg->osd->agent_finish_op(oid);
  }
};

bool ReplicatedPG::agent_maybe_flush(ObjectContextRef& obc)
{
  if (!obc->obs.oi.is_dirty()) {
    dout(20) << __func__ << " skip (clean) " << obc->obs.oi << dendl;
    osd->logger->inc(l_osd_agent_skip);
    return false;
  }

  utime_t now = ceph_clock_now(NULL);
  utime_t ob_local_mtime;
  if (obc->obs.oi.local_mtime != utime_t()) {
    ob_local_mtime = obc->obs.oi.local_mtime;
  } else {
    ob_local_mtime = obc->obs.oi.mtime;
  }
  bool evict_mode_full =
    (agent_state->evict_mode == TierAgentState::EVICT_MODE_FULL);
  if (!evict_mode_full &&
      obc->obs.oi.soid.snap == CEPH_NOSNAP &&  // snaps immutable; don't delay
      (ob_local_mtime + utime_t(pool.info.cache_min_flush_age, 0) > now)) {
    dout(20) << __func__ << " skip (too young) " << obc->obs.oi << dendl;
    osd->logger->inc(l_osd_agent_skip);
    return false;
  }

  if (osd->agent_is_active_oid(obc->obs.oi.soid)) {
    dout(20) << __func__ << " skip (flushing) " << obc->obs.oi << dendl;
    osd->logger->inc(l_osd_agent_skip);
    return false;
  }

  dout(10) << __func__ << " flushing " << obc->obs.oi << dendl;

  // FIXME: flush anything dirty, regardless of what distribution of
  // ages we expect.

  Context *on_flush = new C_AgentFlushStartStop(this, obc->obs.oi.soid);
  int result = start_flush(
    OpRequestRef(), obc, false, NULL,
    on_flush);
  if (result != -EINPROGRESS) {
    on_flush->complete(result);
    dout(10) << __func__ << " start_flush() failed " << obc->obs.oi
      << " with " << result << dendl;
    osd->logger->inc(l_osd_agent_skip);
    return false;
  }

  osd->logger->inc(l_osd_agent_flush);
  return true;
}

bool ReplicatedPG::agent_maybe_evict(ObjectContextRef& obc)
{
  const hobject_t& soid = obc->obs.oi.soid;
  if (obc->obs.oi.is_dirty()) {
    dout(20) << __func__ << " skip (dirty) " << obc->obs.oi << dendl;
    return false;
  }
  if (!obc->obs.oi.watchers.empty()) {
    dout(20) << __func__ << " skip (watchers) " << obc->obs.oi << dendl;
    return false;
  }
  if (obc->is_blocked()) {
    dout(20) << __func__ << " skip (blocked) " << obc->obs.oi << dendl;
    return false;
  }

  if (soid.snap == CEPH_NOSNAP) {
    int result = _verify_no_head_clones(soid, obc->ssc->snapset);
    if (result < 0) {
      dout(20) << __func__ << " skip (clones) " << obc->obs.oi << dendl;
      return false;
    }
  }

  if (agent_state->evict_mode != TierAgentState::EVICT_MODE_FULL) {
    // is this object old and/or cold enough?
    int atime = -1, temp = 0;
    if (hit_set)
      agent_estimate_atime_temp(soid, &atime, NULL /*FIXME &temp*/);

    uint64_t atime_upper = 0, atime_lower = 0;
    if (atime < 0 && obc->obs.oi.mtime != utime_t()) {
      if (obc->obs.oi.local_mtime != utime_t()) {
        atime = ceph_clock_now(NULL).sec() - obc->obs.oi.local_mtime;
      } else {
        atime = ceph_clock_now(NULL).sec() - obc->obs.oi.mtime;
      }
    }
    if (atime < 0) {
      if (hit_set) {
        atime = pool.info.hit_set_period * pool.info.hit_set_count; // "infinite"
      } else {
	atime_upper = 1000000;
      }
    }
    if (atime >= 0) {
      agent_state->atime_hist.add(atime);
      agent_state->atime_hist.get_position_micro(atime, &atime_lower,
						 &atime_upper);
    }

    unsigned temp_upper = 0, temp_lower = 0;
    /*
    // FIXME: bound atime based on creation time?
    agent_state->temp_hist.add(atime);
    agent_state->temp_hist.get_position_micro(temp, &temp_lower, &temp_upper);
    */

    dout(20) << __func__
	     << " atime " << atime
	     << " pos " << atime_lower << "-" << atime_upper
	     << ", temp " << temp
	     << " pos " << temp_lower << "-" << temp_upper
	     << ", evict_effort " << agent_state->evict_effort
	     << dendl;
    dout(30) << "agent_state:\n";
    Formatter *f = Formatter::create("");
    f->open_object_section("agent_state");
    agent_state->dump(f);
    f->close_section();
    f->flush(*_dout);
    delete f;
    *_dout << dendl;

    // FIXME: ignore temperature for now.

    if (1000000 - atime_upper >= agent_state->evict_effort)
      return false;
  }

  dout(10) << __func__ << " evicting " << obc->obs.oi << dendl;
  RepGather *repop = simple_repop_create(obc);
  OpContext *ctx = repop->ctx;
  ctx->at_version = get_next_version();
  assert(ctx->new_obs.exists);
  int r = _delete_oid(ctx, true);
  if (obc->obs.oi.is_omap())
    ctx->delta_stats.num_objects_omap--;
  assert(r == 0);
  finish_ctx(ctx, pg_log_entry_t::DELETE, false);
  simple_repop_submit(repop);
  osd->logger->inc(l_osd_tier_evict);
  osd->logger->inc(l_osd_agent_evict);
  return true;
}

void ReplicatedPG::agent_stop()
{
  dout(20) << __func__ << dendl;
  if (agent_state && !agent_state->is_idle()) {
    agent_state->evict_mode = TierAgentState::EVICT_MODE_IDLE;
    agent_state->flush_mode = TierAgentState::FLUSH_MODE_IDLE;
    osd->agent_disable_pg(this, agent_state->evict_effort);
  }
}

void ReplicatedPG::agent_delay()
{
  dout(20) << __func__ << dendl;
  if (agent_state && !agent_state->is_idle()) {
    assert(agent_state->delaying == false);
    agent_state->delaying = true;
    osd->agent_disable_pg(this, agent_state->evict_effort);
  }
}

void ReplicatedPG::agent_choose_mode_restart()
{
  dout(20) << __func__ << dendl;
  lock();
  if (agent_state && agent_state->delaying) {
    agent_state->delaying = false;
    agent_choose_mode(true);
  }
  unlock();
}

void ReplicatedPG::agent_choose_mode(bool restart)
{
  // Let delay play out
  if (agent_state->delaying) {
    dout(20) << __func__ << this << " delaying, ignored" << dendl;
    return;
  }

  uint64_t divisor = pool.info.get_pg_num_divisor(info.pgid.pgid);
  assert(divisor > 0);

  // adjust (effective) user objects down based on the number
  // of HitSet objects, which should not count toward our total since
  // they cannot be flushed.
  uint64_t unflushable = info.stats.stats.sum.num_objects_hit_set_archive;

  // also exclude omap objects if ec backing pool
  const pg_pool_t *base_pool = get_osdmap()->get_pg_pool(pool.info.tier_of);
  assert(base_pool);
  if (base_pool->is_erasure())
    unflushable += info.stats.stats.sum.num_objects_omap;

  uint64_t num_user_objects = info.stats.stats.sum.num_objects;
  if (num_user_objects > unflushable)
    num_user_objects -= unflushable;
  else
    num_user_objects = 0;

  uint64_t num_user_bytes = info.stats.stats.sum.num_bytes;
  uint64_t unflushable_bytes = info.stats.stats.sum.num_bytes_hit_set_archive;
  num_user_bytes -= unflushable_bytes;

  // also reduce the num_dirty by num_objects_omap
  int64_t num_dirty = info.stats.stats.sum.num_objects_dirty;
  if (base_pool->is_erasure()) {
    if (num_dirty > info.stats.stats.sum.num_objects_omap)
      num_dirty -= info.stats.stats.sum.num_objects_omap;
    else
      num_dirty = 0;
  }

  dout(10) << __func__
	   << " flush_mode: "
	   << TierAgentState::get_flush_mode_name(agent_state->flush_mode)
	   << " evict_mode: "
	   << TierAgentState::get_evict_mode_name(agent_state->evict_mode)
	   << " num_objects: " << info.stats.stats.sum.num_objects
	   << " num_bytes: " << info.stats.stats.sum.num_bytes
	   << " num_objects_dirty: " << info.stats.stats.sum.num_objects_dirty
	   << " num_objects_omap: " << info.stats.stats.sum.num_objects_omap
	   << " num_dirty: " << num_dirty
	   << " num_user_objects: " << num_user_objects
	   << " num_user_bytes: " << num_user_bytes
	   << " pool.info.target_max_bytes: " << pool.info.target_max_bytes
	   << " pool.info.target_max_objects: " << pool.info.target_max_objects
	   << dendl;

  // get dirty, full ratios
  uint64_t dirty_micro = 0;
  uint64_t full_micro = 0;
  if (pool.info.target_max_bytes && num_user_objects > 0) {
    uint64_t avg_size = num_user_bytes / num_user_objects;
    dirty_micro =
      num_dirty * avg_size * 1000000 /
      MAX(pool.info.target_max_bytes / divisor, 1);
    full_micro =
      num_user_objects * avg_size * 1000000 /
      MAX(pool.info.target_max_bytes / divisor, 1);
  }
  if (pool.info.target_max_objects > 0) {
    uint64_t dirty_objects_micro =
      num_dirty * 1000000 /
      MAX(pool.info.target_max_objects / divisor, 1);
    if (dirty_objects_micro > dirty_micro)
      dirty_micro = dirty_objects_micro;
    uint64_t full_objects_micro =
      num_user_objects * 1000000 /
      MAX(pool.info.target_max_objects / divisor, 1);
    if (full_objects_micro > full_micro)
      full_micro = full_objects_micro;
  }
  dout(20) << __func__ << " dirty " << ((float)dirty_micro / 1000000.0)
	   << " full " << ((float)full_micro / 1000000.0)
	   << dendl;

  // flush mode
  TierAgentState::flush_mode_t flush_mode = TierAgentState::FLUSH_MODE_IDLE;
  uint64_t flush_target = pool.info.cache_target_dirty_ratio_micro;
  uint64_t flush_slop = (float)flush_target * g_conf->osd_agent_slop;
  if (restart || agent_state->flush_mode == TierAgentState::FLUSH_MODE_IDLE)
    flush_target += flush_slop;
  else
    flush_target -= MIN(flush_target, flush_slop);

  if (info.stats.stats_invalid) {
    // idle; stats can't be trusted until we scrub.
    dout(20) << __func__ << " stats invalid (post-split), idle" << dendl;
  } else if (dirty_micro > flush_target) {
    flush_mode = TierAgentState::FLUSH_MODE_ACTIVE;
  }

  // evict mode
  TierAgentState::evict_mode_t evict_mode = TierAgentState::EVICT_MODE_IDLE;
  unsigned evict_effort = 0;
  uint64_t evict_target = pool.info.cache_target_full_ratio_micro;
  uint64_t evict_slop = (float)evict_target * g_conf->osd_agent_slop;
  if (restart || agent_state->evict_mode == TierAgentState::EVICT_MODE_IDLE)
    evict_target += evict_slop;
  else
    evict_target -= MIN(evict_target, evict_slop);

  if (info.stats.stats_invalid) {
    // idle; stats can't be trusted until we scrub.
  } else if (full_micro > 1000000) {
    // evict anything clean
    evict_mode = TierAgentState::EVICT_MODE_FULL;
    evict_effort = 1000000;
  } else if (full_micro > evict_target) {
    // set effort in [0..1] range based on where we are between
    evict_mode = TierAgentState::EVICT_MODE_SOME;
    uint64_t over = full_micro - evict_target;
    uint64_t span  = 1000000 - evict_target;
    evict_effort = MAX(over * 1000000 / span,
		       (unsigned)(1000000.0 * g_conf->osd_agent_min_evict_effort));

    // quantize effort to avoid too much reordering in the agent_queue.
    uint64_t inc = g_conf->osd_agent_quantize_effort * 1000000;
    assert(inc > 0);
    uint64_t was = evict_effort;
    evict_effort -= evict_effort % inc;
    if (evict_effort < inc)
      evict_effort = inc;
    assert(evict_effort >= inc && evict_effort <= 1000000);
    dout(30) << __func__ << " evict_effort " << was << " quantized by " << inc << " to " << evict_effort << dendl;
  }

  bool old_idle = agent_state->is_idle();
  if (flush_mode != agent_state->flush_mode) {
    dout(5) << __func__ << " flush_mode "
	    << TierAgentState::get_flush_mode_name(agent_state->flush_mode)
	    << " -> "
	    << TierAgentState::get_flush_mode_name(flush_mode)
	    << dendl;
    agent_state->flush_mode = flush_mode;
  }
  if (evict_mode != agent_state->evict_mode) {
    dout(5) << __func__ << " evict_mode "
	    << TierAgentState::get_evict_mode_name(agent_state->evict_mode)
	    << " -> "
	    << TierAgentState::get_evict_mode_name(evict_mode)
	    << dendl;
    if (agent_state->evict_mode == TierAgentState::EVICT_MODE_FULL &&
	is_active()) {
      requeue_ops(waiting_for_cache_not_full);
      requeue_ops(waiting_for_active);
    }
    agent_state->evict_mode = evict_mode;
  }
  uint64_t old_effort = agent_state->evict_effort;
  if (evict_effort != agent_state->evict_effort) {
    dout(5) << __func__ << " evict_effort "
	    << ((float)agent_state->evict_effort / 1000000.0)
	    << " -> "
	    << ((float)evict_effort / 1000000.0)
	    << dendl;
    agent_state->evict_effort = evict_effort;
  }

  // NOTE: we are using evict_effort as a proxy for *all* agent effort
  // (including flush).  This is probably fine (they should be
  // correlated) but it is not precisely correct.
  if (agent_state->is_idle()) {
    if (!restart && !old_idle) {
      osd->agent_disable_pg(this, old_effort);
    }
  } else {
    if (restart || old_idle) {
      osd->agent_enable_pg(this, agent_state->evict_effort);
    } else if (old_effort != agent_state->evict_effort) {
      osd->agent_adjust_pg(this, old_effort, agent_state->evict_effort);
    }
  }
}

void ReplicatedPG::agent_estimate_atime_temp(const hobject_t& oid,
					     int *atime, int *temp)
{
  assert(hit_set);
  *atime = -1;
  if (temp)
    *temp = 0;
  if (hit_set->contains(oid)) {
    *atime = 0;
    if (temp)
      ++(*temp);
    else
      return;
  }
  time_t now = ceph_clock_now(NULL).sec();
  for (map<time_t,HitSetRef>::reverse_iterator p =
	 agent_state->hit_set_map.rbegin();
       p != agent_state->hit_set_map.rend();
       ++p) {
    if (p->second->contains(oid)) {
      if (*atime < 0)
	*atime = now - p->first;
      if (temp)
	++(*temp);
      else
	return;
    }
  }
}


// ==========================================================================================
// SCRUB


bool ReplicatedPG::_range_available_for_scrub(
  const hobject_t &begin, const hobject_t &end)
{
  pair<hobject_t, ObjectContextRef> next;
  next.second = object_contexts.lookup(begin);
  next.first = begin;
  bool more = true;
  while (more && next.first < end) {
    if (next.second && next.second->is_blocked()) {
      next.second->requeue_scrub_on_unblock = true;
      dout(10) << __func__ << ": scrub delayed, "
	       << next.first << " is blocked"
	       << dendl;
      return false;
    }
    more = object_contexts.get_next(next.first, &next);
  }
  return true;
}

struct C_ScrubDigestUpdated : public Context {
  ReplicatedPGRef pg;
  C_ScrubDigestUpdated(ReplicatedPG *pg) : pg(pg) {}
  void finish(int r) {
    pg->_scrub_digest_updated();
  }
};

void ReplicatedPG::_scrub_digest_updated()
{
  dout(20) << __func__ << dendl;
  if (--scrubber.num_digest_updates_pending == 0) {
    osd->scrub_wq.queue(this);
  }
}

void ReplicatedPG::_scrub(ScrubMap& scrubmap)
{
  dout(10) << "_scrub" << dendl;

  coll_t c(info.pgid);
  bool repair = state_test(PG_STATE_REPAIR);
  bool deep_scrub = state_test(PG_STATE_DEEP_SCRUB);
  const char *mode = (repair ? "repair": (deep_scrub ? "deep-scrub" : "scrub"));

  // traverse in reverse order.
  hobject_t head;
  SnapSet snapset;
  vector<snapid_t>::reverse_iterator curclone;
  hobject_t next_clone;

  bufferlist last_data;

  for (map<hobject_t,ScrubMap::object>::reverse_iterator p = scrubmap.objects.rbegin(); 
       p != scrubmap.objects.rend(); 
       ++p) {
    const hobject_t& soid = p->first;
    object_stat_sum_t stat;
    if (soid.snap != CEPH_SNAPDIR)
      stat.num_objects++;

    if (soid.nspace == cct->_conf->osd_hit_set_namespace)
      stat.num_objects_hit_set_archive++;

    // new snapset?
    if (soid.snap == CEPH_SNAPDIR ||
	soid.snap == CEPH_NOSNAP) {
      if (p->second.attrs.count(SS_ATTR) == 0) {
	osd->clog->error() << mode << " " << info.pgid << " " << soid
			  << " no '" << SS_ATTR << "' attr";
        ++scrubber.shallow_errors;
	continue;
      }
      bufferlist bl;
      bl.push_back(p->second.attrs[SS_ATTR]);
      bufferlist::iterator blp = bl.begin();
      ::decode(snapset, blp);

      // did we finish the last oid?
      if (head != hobject_t() &&
	  !pool.info.allow_incomplete_clones()) {
	osd->clog->error() << mode << " " << info.pgid << " " << head
			  << " missing clones";
        ++scrubber.shallow_errors;
      }
      
      // what will be next?
      if (snapset.clones.empty())
	head = hobject_t();  // no clones.
      else {
	curclone = snapset.clones.rbegin();
	head = p->first;
	next_clone = hobject_t();
	dout(20) << "  snapset " << snapset << dendl;
      }
    }

    // basic checks.
    if (p->second.attrs.count(OI_ATTR) == 0) {
      osd->clog->error() << mode << " " << info.pgid << " " << soid
			<< " no '" << OI_ATTR << "' attr";
      ++scrubber.shallow_errors;
      continue;
    }
    bufferlist bv;
    bv.push_back(p->second.attrs[OI_ATTR]);
    object_info_t oi(bv);

    if (pgbackend->be_get_ondisk_size(oi.size) != p->second.size) {
      osd->clog->error() << mode << " " << info.pgid << " " << soid
			<< " on disk size (" << p->second.size
			<< ") does not match object info size ("
			<< oi.size << ") adjusted for ondisk to ("
			<< pgbackend->be_get_ondisk_size(oi.size)
			<< ")";
      ++scrubber.shallow_errors;
    }

    dout(20) << mode << "  " << soid << " " << oi << dendl;

    if (pool.info.is_replicated()) {
      if (oi.is_data_digest() && p->second.digest_present &&
	  oi.data_digest != p->second.digest) {
	osd->clog->error() << mode << " " << info.pgid << " " << soid
			   << " on disk data digest 0x" << std::hex
			   << p->second.digest << " != 0x"
			   << oi.data_digest << std::dec;
	++scrubber.deep_errors;
      }
      if (oi.is_omap_digest() && p->second.omap_digest_present &&
	  oi.omap_digest != p->second.omap_digest) {
	osd->clog->error() << mode << " " << info.pgid << " " << soid
			   << " on disk omap digest 0x" << std::hex
			   << p->second.omap_digest << " != 0x"
			   << oi.omap_digest << std::dec;
	++scrubber.deep_errors;
      }
    }

    if (soid.is_snap()) {
      stat.num_bytes += snapset.get_clone_bytes(soid.snap);
    } else {
      stat.num_bytes += oi.size;
    }
    if (soid.nspace == cct->_conf->osd_hit_set_namespace)
      stat.num_bytes_hit_set_archive += oi.size;

    if (!soid.is_snapdir()) {
      if (oi.is_dirty())
	++stat.num_objects_dirty;
      if (oi.is_whiteout())
	++stat.num_whiteouts;
      if (oi.is_omap())
	++stat.num_objects_omap;
    }

    if (!next_clone.is_min() && next_clone != soid &&
	pool.info.allow_incomplete_clones()) {
      // it is okay to be missing one or more clones in a cache tier.
      // skip higher-numbered clones in the list.
      while (curclone != snapset.clones.rend() &&
	     soid.snap < *curclone)
	++curclone;
      if (curclone != snapset.clones.rend() &&
	  soid.snap == *curclone) {
	dout(20) << __func__ << " skipped some clones in cache tier" << dendl;
	next_clone.snap = *curclone;
      }
      if (curclone == snapset.clones.rend() ||
	  soid.snap == CEPH_NOSNAP) {
	dout(20) << __func__ << " skipped remaining clones in cache tier"
		 << dendl;
	next_clone = hobject_t();
	head = hobject_t();
      }
    }
    if (!next_clone.is_min() && next_clone != soid) {
      osd->clog->error() << mode << " " << info.pgid << " " << soid
			<< " expected clone " << next_clone;
      ++scrubber.shallow_errors;
    }

    if (soid.snap == CEPH_NOSNAP || soid.snap == CEPH_SNAPDIR) {
      if (soid.snap == CEPH_NOSNAP && !snapset.head_exists) {
	osd->clog->error() << mode << " " << info.pgid << " " << soid
			  << " snapset.head_exists=false, but head exists";
        ++scrubber.shallow_errors;
      }
      if (soid.snap == CEPH_SNAPDIR && snapset.head_exists) {
	osd->clog->error() << mode << " " << info.pgid << " " << soid
			  << " snapset.head_exists=true, but snapdir exists";
        ++scrubber.shallow_errors;
      }
      if (curclone == snapset.clones.rend()) {
	next_clone = hobject_t();
      } else {
	next_clone = soid;
	next_clone.snap = *curclone;
      }
    } else if (soid.snap) {
      // it's a clone
      stat.num_object_clones++;
      
      if (head == hobject_t()) {
	osd->clog->error() << mode << " " << info.pgid << " " << soid
			  << " found clone without head";
	++scrubber.shallow_errors;
	continue;
      }

      if (soid.snap != *curclone) {
	continue; // we warn above.  we could do better here...
      }

      if (oi.size != snapset.clone_size[*curclone]) {
	osd->clog->error() << mode << " " << info.pgid << " " << soid
			  << " size " << oi.size << " != clone_size "
			  << snapset.clone_size[*curclone];
	++scrubber.shallow_errors;
      }

      // verify overlap?
      // ...

      // what's next?
      if (curclone != snapset.clones.rend()) {
	++curclone;
      }
      if (curclone == snapset.clones.rend()) {
	head = hobject_t();
	next_clone = hobject_t();
      } else {
	next_clone.snap = *curclone;
      }

    } else {
      // it's unversioned.
      next_clone = hobject_t();
    }

    scrub_cstat.add(stat);
  }

  if (!next_clone.is_min() &&
      !pool.info.allow_incomplete_clones()) {
    osd->clog->error() << mode << " " << info.pgid
		      << " expected clone " << next_clone;
    ++scrubber.shallow_errors;
  }

  if (scrubber.shallow_errors == 0) {
    for (map<hobject_t,pair<uint32_t,uint32_t> >::iterator p =
	   scrubber.missing_digest.begin();
	 p != scrubber.missing_digest.end();
	 ++p) {
      if (p->first.is_snapdir())
	continue;
      dout(10) << __func__ << " recording digests for " << p->first << dendl;
      ObjectContextRef obc = get_object_context(p->first, false);
      assert(obc);
      RepGather *repop = simple_repop_create(obc);
      OpContext *ctx = repop->ctx;
      ctx->at_version = get_next_version();
      ctx->new_obs.oi.set_data_digest(p->second.first);
      ctx->new_obs.oi.set_omap_digest(p->second.second);
      finish_ctx(ctx, pg_log_entry_t::MODIFY, true, true);
      ctx->on_finish = new C_ScrubDigestUpdated(this);
      simple_repop_submit(repop);
      ++scrubber.num_digest_updates_pending;
    }
  }
  
  dout(10) << "_scrub (" << mode << ") finish" << dendl;
}

void ReplicatedPG::_scrub_clear_state()
{
  scrub_cstat = object_stat_collection_t();
}

void ReplicatedPG::_scrub_finish()
{
  bool repair = state_test(PG_STATE_REPAIR);
  bool deep_scrub = state_test(PG_STATE_DEEP_SCRUB);
  const char *mode = (repair ? "repair": (deep_scrub ? "deep-scrub" : "scrub"));

  if (info.stats.stats_invalid) {
    info.stats.stats = scrub_cstat;
    info.stats.stats_invalid = false;

    if (agent_state)
      agent_choose_mode();
  }

  dout(10) << mode << " got "
	   << scrub_cstat.sum.num_objects << "/" << info.stats.stats.sum.num_objects << " objects, "
	   << scrub_cstat.sum.num_object_clones << "/" << info.stats.stats.sum.num_object_clones << " clones, "
	   << scrub_cstat.sum.num_objects_dirty << "/" << info.stats.stats.sum.num_objects_dirty << " dirty, "
	   << scrub_cstat.sum.num_objects_omap << "/" << info.stats.stats.sum.num_objects_omap << " omap, "
	   << scrub_cstat.sum.num_objects_hit_set_archive << "/" << info.stats.stats.sum.num_objects_hit_set_archive << " hit_set_archive, "
	   << scrub_cstat.sum.num_bytes << "/" << info.stats.stats.sum.num_bytes << " bytes,"
	   << scrub_cstat.sum.num_bytes_hit_set_archive << "/" << info.stats.stats.sum.num_bytes_hit_set_archive << " hit_set_archive bytes."
	   << dendl;

  if (scrub_cstat.sum.num_objects != info.stats.stats.sum.num_objects ||
      scrub_cstat.sum.num_object_clones != info.stats.stats.sum.num_object_clones ||
      (scrub_cstat.sum.num_objects_dirty != info.stats.stats.sum.num_objects_dirty &&
       !info.stats.dirty_stats_invalid) ||
      (scrub_cstat.sum.num_objects_omap != info.stats.stats.sum.num_objects_omap &&
       !info.stats.omap_stats_invalid) ||
      (scrub_cstat.sum.num_objects_hit_set_archive != info.stats.stats.sum.num_objects_hit_set_archive &&
       !info.stats.hitset_stats_invalid) ||
      (scrub_cstat.sum.num_bytes_hit_set_archive != info.stats.stats.sum.num_bytes_hit_set_archive &&
       !info.stats.hitset_bytes_stats_invalid) ||
      scrub_cstat.sum.num_whiteouts != info.stats.stats.sum.num_whiteouts ||
      scrub_cstat.sum.num_bytes != info.stats.stats.sum.num_bytes) {
    osd->clog->error() << info.pgid << " " << mode
		      << " stat mismatch, got "
		      << scrub_cstat.sum.num_objects << "/" << info.stats.stats.sum.num_objects << " objects, "
		      << scrub_cstat.sum.num_object_clones << "/" << info.stats.stats.sum.num_object_clones << " clones, "
		      << scrub_cstat.sum.num_objects_dirty << "/" << info.stats.stats.sum.num_objects_dirty << " dirty, "
		      << scrub_cstat.sum.num_objects_omap << "/" << info.stats.stats.sum.num_objects_omap << " omap, "
		      << scrub_cstat.sum.num_objects_hit_set_archive << "/" << info.stats.stats.sum.num_objects_hit_set_archive << " hit_set_archive, "
		      << scrub_cstat.sum.num_whiteouts << "/" << info.stats.stats.sum.num_whiteouts << " whiteouts, "
		      << scrub_cstat.sum.num_bytes << "/" << info.stats.stats.sum.num_bytes << " bytes,"
		      << scrub_cstat.sum.num_bytes_hit_set_archive << "/" << info.stats.stats.sum.num_bytes_hit_set_archive << " hit_set_archive bytes.\n";
    ++scrubber.shallow_errors;

    if (repair) {
      ++scrubber.fixed;
      info.stats.stats = scrub_cstat;
      info.stats.dirty_stats_invalid = false;
      info.stats.omap_stats_invalid = false;
      info.stats.hitset_stats_invalid = false;
      info.stats.hitset_bytes_stats_invalid = false;
      publish_stats_to_osd();
      share_pg_info();
    }
  }
}

/*---SnapTrimmer Logging---*/
#undef dout_prefix
#define dout_prefix *_dout << pg->gen_prefix() 

ReplicatedPG::SnapTrimmer::~SnapTrimmer()
{
  while (!repops.empty()) {
    (*repops.begin())->put();
    repops.erase(repops.begin());
  }
}

void ReplicatedPG::SnapTrimmer::log_enter(const char *state_name)
{
  dout(20) << "enter " << state_name << dendl;
}

void ReplicatedPG::SnapTrimmer::log_exit(const char *state_name, utime_t enter_time)
{
  dout(20) << "exit " << state_name << dendl;
}

/*---SnapTrimmer states---*/
#undef dout_prefix
#define dout_prefix (*_dout << context< SnapTrimmer >().pg->gen_prefix() \
		     << "SnapTrimmer state<" << get_state_name() << ">: ")

/* NotTrimming */
ReplicatedPG::NotTrimming::NotTrimming(my_context ctx)
  : my_base(ctx), 
    NamedState(context< SnapTrimmer >().pg->cct, "NotTrimming")
{
  context< SnapTrimmer >().log_enter(state_name);
}

void ReplicatedPG::NotTrimming::exit()
{
  context< SnapTrimmer >().log_exit(state_name, enter_time);
}

boost::statechart::result ReplicatedPG::NotTrimming::react(const SnapTrim&)
{
  ReplicatedPG *pg = context< SnapTrimmer >().pg;
  dout(10) << "NotTrimming react" << dendl;

  if (!pg->is_primary() || !pg->is_active() || !pg->is_clean()) {
    dout(10) << "NotTrimming not primary, active, clean" << dendl;
    return discard_event();
  } else if (pg->scrubber.active) {
    dout(10) << "NotTrimming finalizing scrub" << dendl;
    pg->queue_snap_trim();
    return discard_event();
  }

  // Primary trimming
  if (pg->snap_trimq.empty()) {
    return discard_event();
  } else {
    context<SnapTrimmer>().snap_to_trim = pg->snap_trimq.range_start();
    dout(10) << "NotTrimming: trimming "
	     << pg->snap_trimq.range_start()
	     << dendl;
    post_event(SnapTrim());
    return transit<TrimmingObjects>();
  }
}

/* TrimmingObjects */
ReplicatedPG::TrimmingObjects::TrimmingObjects(my_context ctx)
  : my_base(ctx),
    NamedState(context< SnapTrimmer >().pg->cct, "Trimming/TrimmingObjects")
{
  context< SnapTrimmer >().log_enter(state_name);
}

void ReplicatedPG::TrimmingObjects::exit()
{
  context< SnapTrimmer >().log_exit(state_name, enter_time);
  // Clean up repops in case of reset
  set<RepGather *> &repops = context<SnapTrimmer>().repops;
  for (set<RepGather *>::iterator i = repops.begin();
       i != repops.end();
       repops.erase(i++)) {
    (*i)->put();
  }
}

boost::statechart::result ReplicatedPG::TrimmingObjects::react(const SnapTrim&)
{
  dout(10) << "TrimmingObjects react" << dendl;
  ReplicatedPG *pg = context< SnapTrimmer >().pg;
  snapid_t snap_to_trim = context<SnapTrimmer>().snap_to_trim;
  set<RepGather *> &repops = context<SnapTrimmer>().repops;

  dout(10) << "TrimmingObjects: trimming snap " << snap_to_trim << dendl;

  for (set<RepGather *>::iterator i = repops.begin();
       i != repops.end(); 
       ) {
    if ((*i)->all_applied && (*i)->all_committed) {
      (*i)->put();
      repops.erase(i++);
    } else {
      ++i;
    }
  }

  while (repops.size() < g_conf->osd_pg_max_concurrent_snap_trims) {
    // Get next
    hobject_t old_pos = pos;
    int r = pg->snap_mapper.get_next_object_to_trim(snap_to_trim, &pos);
    if (r != 0 && r != -ENOENT) {
      derr << __func__ << ": get_next returned " << cpp_strerror(r) << dendl;
      assert(0);
    } else if (r == -ENOENT) {
      // Done!
      dout(10) << "TrimmingObjects: got ENOENT" << dendl;
      post_event(SnapTrim());
      return transit< WaitingOnReplicas >();
    }

    dout(10) << "TrimmingObjects react trimming " << pos << dendl;
    RepGather *repop = pg->trim_object(pos);
    if (!repop) {
      dout(10) << __func__ << " could not get write lock on obj "
	       << pos << dendl;
      pos = old_pos;
      return discard_event();
    }
    assert(repop);
    repop->queue_snap_trimmer = true;

    repops.insert(repop->get());
    pg->simple_repop_submit(repop);
  }
  return discard_event();
}
/* WaitingOnReplicasObjects */
ReplicatedPG::WaitingOnReplicas::WaitingOnReplicas(my_context ctx)
  : my_base(ctx),
    NamedState(context< SnapTrimmer >().pg->cct, "Trimming/WaitingOnReplicas")
{
  context< SnapTrimmer >().log_enter(state_name);
}

void ReplicatedPG::WaitingOnReplicas::exit()
{
  context< SnapTrimmer >().log_exit(state_name, enter_time);

  // Clean up repops in case of reset
  set<RepGather *> &repops = context<SnapTrimmer>().repops;
  for (set<RepGather *>::iterator i = repops.begin();
       i != repops.end();
       repops.erase(i++)) {
    (*i)->put();
  }
}

boost::statechart::result ReplicatedPG::WaitingOnReplicas::react(const SnapTrim&)
{
  // Have all the repops applied?
  dout(10) << "Waiting on Replicas react" << dendl;
  ReplicatedPG *pg = context< SnapTrimmer >().pg;
  set<RepGather *> &repops = context<SnapTrimmer>().repops;
  for (set<RepGather *>::iterator i = repops.begin();
       i != repops.end();
       repops.erase(i++)) {
    if (!(*i)->all_applied || !(*i)->all_committed) {
      return discard_event();
    } else {
      (*i)->put();
    }
  }

  snapid_t &sn = context<SnapTrimmer>().snap_to_trim;
  dout(10) << "WaitingOnReplicas: adding snap " << sn << " to purged_snaps"
	   << dendl;

  pg->info.purged_snaps.insert(sn);
  pg->snap_trimq.erase(sn);
  dout(10) << "purged_snaps now " << pg->info.purged_snaps << ", snap_trimq now " 
	   << pg->snap_trimq << dendl;
  
  ObjectStore::Transaction *t = new ObjectStore::Transaction;
  pg->dirty_big_info = true;
  pg->write_if_dirty(*t);
  int tr = pg->osd->store->queue_transaction_and_cleanup(pg->osr.get(), t);
  assert(tr == 0);

  context<SnapTrimmer>().need_share_pg_info = true;

  // Back to the start
  pg->queue_snap_trim();
  return transit< NotTrimming >();
}

void ReplicatedPG::replace_cached_attrs(
  OpContext *ctx,
  ObjectContextRef obc,
  const map<string, bufferlist> &new_attrs)
{
  ctx->pending_attrs[obc].clear();
  for (map<string, bufferlist>::iterator i = obc->attr_cache.begin();
       i != obc->attr_cache.end();
       ++i) {
    ctx->pending_attrs[obc][i->first] = boost::optional<bufferlist>();
  }
  for (map<string, bufferlist>::const_iterator i = new_attrs.begin();
       i != new_attrs.end();
       ++i) {
    ctx->pending_attrs[obc][i->first] = i->second;
  }
}

void ReplicatedPG::setattr_maybe_cache(
  ObjectContextRef obc,
  OpContext *op,
  PGBackend::PGTransaction *t,
  const string &key,
  bufferlist &val)
{
  if (pool.info.require_rollback()) {
    op->pending_attrs[obc][key] = val;
  }
  t->setattr(obc->obs.oi.soid, key, val);
}

void ReplicatedPG::rmattr_maybe_cache(
  ObjectContextRef obc,
  OpContext *op,
  PGBackend::PGTransaction *t,
  const string &key)
{
  if (pool.info.require_rollback()) {
    op->pending_attrs[obc][key] = boost::optional<bufferlist>();
  }
  t->rmattr(obc->obs.oi.soid, key);
}

int ReplicatedPG::getattr_maybe_cache(
  ObjectContextRef obc,
  const string &key,
  bufferlist *val)
{
  if (pool.info.require_rollback()) {
    map<string, bufferlist>::iterator i = obc->attr_cache.find(key);
    if (i != obc->attr_cache.end()) {
      if (val)
	*val = i->second;
      return 0;
    } else {
      return -ENODATA;
    }
  }
  return pgbackend->objects_get_attr(obc->obs.oi.soid, key, val);
}

int ReplicatedPG::getattrs_maybe_cache(
  ObjectContextRef obc,
  map<string, bufferlist> *out,
  bool user_only)
{
  int r = 0;
  if (pool.info.require_rollback()) {
    if (out)
      *out = obc->attr_cache;
  } else {
    r = pgbackend->objects_get_attrs(obc->obs.oi.soid, out);
  }
  if (out && user_only) {
    map<string, bufferlist> tmp;
    for (map<string, bufferlist>::iterator i = out->begin();
	 i != out->end();
	 ++i) {
      if (i->first.size() > 1 && i->first[0] == '_')
	tmp[i->first.substr(1, i->first.size())].claim(i->second);
    }
    tmp.swap(*out);
  }
  return r;
}

void intrusive_ptr_add_ref(ReplicatedPG *pg) { pg->get("intptr"); }
void intrusive_ptr_release(ReplicatedPG *pg) { pg->put("intptr"); }

#ifdef PG_DEBUG_REFS
uint64_t get_with_id(ReplicatedPG *pg) { return pg->get_with_id(); }
void put_with_id(ReplicatedPG *pg, uint64_t id) { return pg->put_with_id(id); }
#endif

void intrusive_ptr_add_ref(ReplicatedPG::RepGather *repop) { repop->get(); }
void intrusive_ptr_release(ReplicatedPG::RepGather *repop) { repop->put(); }<|MERGE_RESOLUTION|>--- conflicted
+++ resolved
@@ -10294,12 +10294,9 @@
 
   // requeue everything in the reverse order they should be
   // reexamined.
-<<<<<<< HEAD
 
   requeue_ops(waiting_for_peered);
 
-=======
->>>>>>> 988d007e
   clear_scrub_reserved();
 
   // requeues waiting_for_active
