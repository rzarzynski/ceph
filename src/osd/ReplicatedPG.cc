--- conflicted
+++ resolved
@@ -6470,9 +6470,6 @@
        CEPH_OSD_FLAG_ENFORCE_SNAPC),
       NULL,
       NULL /* no callback, we'll rely on the ordering w.r.t the next op */);
-<<<<<<< HEAD
-=======
-    osd->objecter_lock.Unlock();
 
     // do we need to send the second delete?
     SnapContext dsnapc2;
@@ -6493,7 +6490,6 @@
 
       ObjectOperation o2;
       o2.remove();
-      osd->objecter_lock.Lock();
       osd->objecter->mutate(
 	soid.oid,
 	base_oloc,
@@ -6505,9 +6501,7 @@
 	 CEPH_OSD_FLAG_ENFORCE_SNAPC),
 	NULL,
 	NULL /* no callback, we'll rely on the ordering w.r.t the next op */);
-      osd->objecter_lock.Unlock();
-    }
->>>>>>> 22880117
+    }
   }
 
   FlushOpRef fop(new FlushOp);
