// -*- mode:C++; tab-width:8; c-basic-offset:2; indent-tabs-mode:t -*-
// vim: ts=8 sw=2 smarttab

#include "common/Formatter.h"
#include "common/utf8.h"
#include "rgw_swift.h"
#include "rgw_rest_swift.h"
#include "rgw_acl_swift.h"
#include "rgw_cors_swift.h"
#include "rgw_formats.h"
#include "rgw_client_io.h"

#include <sstream>

#define dout_subsys ceph_subsys_rgw

int RGWListBuckets_ObjStore_SWIFT::get_params()
{
  marker = s->info.args.get("marker");
  end_marker = s->info.args.get("end_marker");
  string limit_str;
  limit_str = s->info.args.get("limit");
  string err;
  long l = strict_strtol(limit_str.c_str(), 10, &err);
  if (l > (long)limit_max || l < 0) {
    return -ERR_PRECONDITION_FAILED;
  }

  if (err.empty()) {
    limit = (uint64_t)l;
  }

  if (need_stats) {
    bool stats, exists;
    int r = s->info.args.get_bool("stats", &stats, &exists);

    if (r < 0) {
      return r;
    }

    if (exists) {
      need_stats = stats;
    }
  }

  return 0;
}

static void dump_account_metadata(struct req_state * const s,
                                  const uint32_t buckets_count,
                                  const uint64_t buckets_object_count,
                                  const uint64_t buckets_size,
                                  const uint64_t buckets_size_rounded,
                                  map<string, bufferlist>& attrs)
{
  char buf[32];
  utime_t now = ceph_clock_now(g_ceph_context);
  snprintf(buf, sizeof(buf), "%0.5f", (double)now);
  /* Adding X-Timestamp to keep align with Swift API */
  s->cio->print("X-Timestamp: %s\r\n", buf);
  snprintf(buf, sizeof(buf), "%lld", (long long)buckets_count);
  s->cio->print("X-Account-Container-Count: %s\r\n", buf);
  snprintf(buf, sizeof(buf), "%lld", (long long)buckets_object_count);
  s->cio->print("X-Account-Object-Count: %s\r\n", buf);
  snprintf(buf, sizeof(buf), "%lld", (long long)buckets_size);
  s->cio->print("X-Account-Bytes-Used: %s\r\n", buf);
  snprintf(buf, sizeof(buf), "%lld", (long long)buckets_size_rounded);
  s->cio->print("X-Account-Bytes-Used-Actual: %s\r\n", buf);

  /* Dump TempURL-related stuff */
  if (s->perm_mask == RGW_PERM_FULL_CONTROL) {
    map<int, string>::iterator iter;
    iter = s->user.temp_url_keys.find(0);
    if (iter != s->user.temp_url_keys.end() && !iter->second.empty()) {
      s->cio->print("X-Account-Meta-Temp-Url-Key: %s\r\n", iter->second.c_str());
    }

    iter = s->user.temp_url_keys.find(1);
    if (iter != s->user.temp_url_keys.end() && !iter->second.empty()) {
      s->cio->print("X-Account-Meta-Temp-Url-Key-2: %s\r\n", iter->second.c_str());
    }
  }

  /* Dump user-defined metadata items */
  const size_t PREFIX_LEN = sizeof(RGW_ATTR_META_PREFIX) - 1;
  map<string, bufferlist>::iterator iter;
  for (iter = attrs.lower_bound(RGW_ATTR_META_PREFIX); iter != attrs.end(); ++iter) {
    const char *name = iter->first.c_str();
    if (strncmp(name, RGW_ATTR_META_PREFIX, PREFIX_LEN) == 0) {
      s->cio->print("X-Account-Meta-%s: %s\r\n", name + PREFIX_LEN, iter->second.c_str());
    } else {
      break;
    }
  }
}

void RGWListBuckets_ObjStore_SWIFT::send_response_begin(bool has_buckets)
{
  if (ret) {
    set_req_state_err(s, ret);
  } else if (!has_buckets && s->format == RGW_FORMAT_PLAIN) {
    ret = STATUS_NO_CONTENT;
    set_req_state_err(s, ret);
  }
<<<<<<< HEAD
  /* Adding account stats in the header to keep align with Swift API */
  dump_account_metadata(s, buckets_count, buckets_objcount, buckets_size, buckets_size_rounded, attrs);
  dump_errno(s);
  end_header(s, NULL);
=======
>>>>>>> bf7d9334

  if (!ret) {
    dump_start(s);
    s->formatter->open_array_section("account");

    sent_data = true;
  }
}

void RGWListBuckets_ObjStore_SWIFT::send_response_data(RGWUserBuckets& buckets)
{
  map<string, RGWBucketEnt>& m = buckets.get_buckets();
  map<string, RGWBucketEnt>::iterator iter;

  if (!sent_data)
    return;

  for (iter = m.begin(); iter != m.end(); ++iter) {
    RGWBucketEnt obj = iter->second;
    s->formatter->open_object_section("container");
    s->formatter->dump_string("name", obj.bucket.name);
    if (need_stats) {
      s->formatter->dump_int("count", obj.count);
      s->formatter->dump_int("bytes", obj.size);
    }
    s->formatter->close_section();
  }
}

void RGWListBuckets_ObjStore_SWIFT::send_response_end()
{
  if (sent_data) {
    s->formatter->close_section();
  }

  /* Adding account stats in the header to keep align with Swift API */
  dump_account_metadata(s, buckets_count, buckets_objcount, buckets_size, buckets_size_rounded);
  dump_errno(s);
  end_header(s, NULL, NULL, s->formatter->get_len());

  rgw_flush_formatter_and_reset(s, s->formatter);
}

int RGWListBucket_ObjStore_SWIFT::get_params()
{
  prefix = s->info.args.get("prefix");
  marker = s->info.args.get("marker");
  end_marker = s->info.args.get("end_marker");
  max_keys = s->info.args.get("limit");
  ret = parse_max_keys();
  if (ret < 0) {
    return ret;
  }
  if (max > default_max)
    return -ERR_PRECONDITION_FAILED;

  delimiter = s->info.args.get("delimiter");

  string path_args;
  if (s->info.args.exists("path")) { // should handle empty path
    path_args = s->info.args.get("path");
    if (!delimiter.empty() || !prefix.empty()) {
      return -EINVAL;
    }
    prefix = path_args;
    delimiter="/";

    path = prefix;
    if (path.size() && path[path.size() - 1] != '/')
      path.append("/");
  }

  int len = prefix.size();
  int delim_size = delimiter.size();
  if (len >= delim_size) {
    if (prefix.substr(len - delim_size).compare(delimiter) != 0)
      prefix.append(delimiter);
  }

  return 0;
}

static void dump_container_metadata(struct req_state *, RGWBucketEnt&);

void RGWListBucket_ObjStore_SWIFT::send_response()
{
  vector<RGWObjEnt>::iterator iter = objs.begin();
  map<string, bool>::iterator pref_iter = common_prefixes.begin();

  dump_start(s);
  dump_container_metadata(s, bucket);

  s->formatter->open_array_section_with_attrs("container", FormatterAttrs("name", s->bucket.name.c_str(), NULL));

  while (iter != objs.end() || pref_iter != common_prefixes.end()) {
    bool do_pref = false;
    bool do_objs = false;
    rgw_obj_key& key = iter->key;
    if (pref_iter == common_prefixes.end())
      do_objs = true;
    else if (iter == objs.end())
      do_pref = true;
    else if (key.name.compare(pref_iter->first) == 0) {
      do_objs = true;
      ++pref_iter;
    } else if (key.name.compare(pref_iter->first) <= 0)
      do_objs = true;
    else
      do_pref = true;

    if (do_objs && (marker.empty() || marker < key)) {
      if (key.name.compare(path) == 0)
        goto next;

      s->formatter->open_object_section("object");
      s->formatter->dump_string("name", key.name);
      s->formatter->dump_string("hash", iter->etag);
      s->formatter->dump_int("bytes", iter->size);
      string single_content_type = iter->content_type;
      if (iter->content_type.size()) {
        // content type might hold multiple values, just dump the last one
        ssize_t pos = iter->content_type.rfind(',');
        if (pos > 0) {
          ++pos;
          while (single_content_type[pos] == ' ')
            ++pos;
          single_content_type = single_content_type.substr(pos);
        }
        s->formatter->dump_string("content_type", single_content_type);
      }
      time_t mtime = iter->mtime.sec();
      dump_time(s, "last_modified", &mtime);
      s->formatter->close_section();
    }

    if (do_pref &&  (marker.empty() || pref_iter->first.compare(marker.name) > 0)) {
      const string& name = pref_iter->first;
      if (name.compare(delimiter) == 0)
        goto next;

        s->formatter->open_object_section_with_attrs("subdir", FormatterAttrs("name", name.c_str(), NULL));

        /* swift is a bit inconsistent here */
        switch (s->format) {
          case RGW_FORMAT_XML:
            s->formatter->dump_string("name", name);
            break;
          default:
            s->formatter->dump_string("subdir", name);
        }
        s->formatter->close_section();
    }
next:
    if (do_objs)
      ++iter;
    else
      ++pref_iter;
  }

  s->formatter->close_section();

  int64_t content_len = 0;
  if (!ret) {
    content_len = s->formatter->get_len();
    if (content_len == 0) {
      ret = STATUS_NO_CONTENT;
    }
  } else if (ret > 0) {
    ret = 0;
  }

  set_req_state_err(s, ret);
  dump_errno(s);
  end_header(s, this, NULL, content_len);
  if (ret < 0) {
    return;
  }

  rgw_flush_formatter_and_reset(s, s->formatter);
}

static void dump_container_metadata(struct req_state *s, RGWBucketEnt& bucket)
{
  char buf[32];
  /* Adding X-Timestamp to keep align with Swift API */
  snprintf(buf, sizeof(buf), "%lld.00000", (long long)s->bucket_info.creation_time);
  s->cio->print("X-Timestamp: %s\r\n", buf);
  snprintf(buf, sizeof(buf), "%lld", (long long)bucket.count);
  s->cio->print("X-Container-Object-Count: %s\r\n", buf);
  snprintf(buf, sizeof(buf), "%lld", (long long)bucket.size);
  s->cio->print("X-Container-Bytes-Used: %s\r\n", buf);
  snprintf(buf, sizeof(buf), "%lld", (long long)bucket.size_rounded);
  s->cio->print("X-Container-Bytes-Used-Actual: %s\r\n", buf);

  if (s->object.empty()) {
    RGWAccessControlPolicy_SWIFT *swift_policy = static_cast<RGWAccessControlPolicy_SWIFT *>(s->bucket_acl);
    string read_acl, write_acl;
    swift_policy->to_str(read_acl, write_acl);
    if (read_acl.size()) {
      s->cio->print("X-Container-Read: %s\r\n", read_acl.c_str());
    }
    if (write_acl.size()) {
      s->cio->print("X-Container-Write: %s\r\n", write_acl.c_str());
    }
    if (!s->bucket_info.placement_rule.empty()) {
      s->cio->print("X-Storage-Policy: %s\r\n", s->bucket_info.placement_rule.c_str());
    }
    // Dump user-defined metadata items
    const size_t PREFIX_LEN = sizeof(RGW_ATTR_META_PREFIX) - 1;
    map<string, bufferlist>::iterator iter;
    for (iter = s->bucket_attrs.lower_bound(RGW_ATTR_META_PREFIX); iter != s->bucket_attrs.end(); ++iter) {
      const char *name = iter->first.c_str();
      if (strncmp(name, RGW_ATTR_META_PREFIX, PREFIX_LEN) == 0) {
        s->cio->print("X-Container-Meta-%s: %s\r\n", name + PREFIX_LEN, iter->second.c_str());
      } else {
        break;
      }
    }
  }
}

void RGWStatAccount_ObjStore_SWIFT::execute()
{
  RGWStatAccount_ObjStore::execute();

  ret = rgw_get_user_attrs_by_uid(store, s->user.user_id, attrs);
}

void RGWStatAccount_ObjStore_SWIFT::send_response()
{
  if (ret >= 0) {
    ret = STATUS_NO_CONTENT;
    dump_account_metadata(s, buckets_count, buckets_objcount, buckets_size, buckets_size_rounded, attrs);
  }

  set_req_state_err(s, ret);
  dump_errno(s);

  end_header(s, NULL, NULL, 0);
  dump_start(s);
}

void RGWStatBucket_ObjStore_SWIFT::send_response()
{
  if (ret >= 0) {
    ret = STATUS_NO_CONTENT;
    dump_container_metadata(s, bucket);
  }

  set_req_state_err(s, ret);
  dump_errno(s);

  end_header(s, this);
  dump_start(s);
}

static int get_swift_container_settings(req_state *s, RGWRados *store, RGWAccessControlPolicy *policy, bool *has_policy,
                                        RGWCORSConfiguration *cors_config, bool *has_cors)
{
  string read_list, write_list;

  const char *read_attr = s->info.env->get("HTTP_X_CONTAINER_READ");
  if (read_attr) {
    read_list = read_attr;
  }
  const char *write_attr = s->info.env->get("HTTP_X_CONTAINER_WRITE");
  if (write_attr) {
    write_list = write_attr;
  }

  *has_policy = false;

  if (read_attr || write_attr) {
    RGWAccessControlPolicy_SWIFT swift_policy(s->cct);
    int r = swift_policy.create(store, s->user.user_id, s->user.display_name, read_list, write_list);
    if (r < 0)
      return r;

    *policy = swift_policy;
    *has_policy = true;
  }

  *has_cors = false;

  /*Check and update CORS configuration*/
  const char *allow_origins = s->info.env->get("HTTP_X_CONTAINER_META_ACCESS_CONTROL_ALLOW_ORIGIN");
  const char *allow_headers = s->info.env->get("HTTP_X_CONTAINER_META_ACCESS_CONTROL_ALLOW_HEADERS");
  const char *expose_headers = s->info.env->get("HTTP_X_CONTAINER_META_ACCESS_CONTROL_EXPOSE_HEADERS");
  const char *max_age = s->info.env->get("HTTP_X_CONTAINER_META_ACCESS_CONTROL_MAX_AGE");
  if (allow_origins) {
    RGWCORSConfiguration_SWIFT *swift_cors = new RGWCORSConfiguration_SWIFT;
    int r = swift_cors->create_update(allow_origins, allow_headers, expose_headers, max_age);
    if (r < 0) {
      dout(0) << "Error creating/updating the cors configuration" << dendl;
      delete swift_cors;
      return r;
    }
    *has_cors = true;
    *cors_config = *swift_cors;
    cors_config->dump();
    delete swift_cors;
  }

  return 0;
}

int RGWCreateBucket_ObjStore_SWIFT::get_params()
{
  bool has_policy;

  int r = get_swift_container_settings(s, store, &policy, &has_policy, &cors_config, &has_cors);
  if (r < 0) {
    return r;
  }

  if (!has_policy) {
    policy.create_default(s->user.user_id, s->user.display_name);
  }

  location_constraint = store->region.api_name;
  placement_rule = s->info.env->get("HTTP_X_STORAGE_POLICY", "");

  return 0;
}

void RGWCreateBucket_ObjStore_SWIFT::send_response()
{
  if (!ret)
    ret = STATUS_CREATED;
  else if (ret == -ERR_BUCKET_EXISTS)
    ret = STATUS_ACCEPTED;
  set_req_state_err(s, ret);
  dump_errno(s);
  /* Propose ending HTTP header with 0 Content-Length header. */
  end_header(s, NULL, NULL, 0);
  rgw_flush_formatter_and_reset(s, s->formatter);
}

void RGWDeleteBucket_ObjStore_SWIFT::send_response()
{
  int r = ret;
  if (!r)
    r = STATUS_NO_CONTENT;

  set_req_state_err(s, r);
  dump_errno(s);
  end_header(s, this, NULL, 0);
  rgw_flush_formatter_and_reset(s, s->formatter);
}

int RGWPutObj_ObjStore_SWIFT::get_params()
{
  if (s->has_bad_meta)
    return -EINVAL;

  if (!s->length) {
    const char *encoding = s->info.env->get("HTTP_TRANSFER_ENCODING");
    if (!encoding || strcmp(encoding, "chunked") != 0)
      return -ERR_LENGTH_REQUIRED;

    chunked_upload = true;
  }

  supplied_etag = s->info.env->get("HTTP_ETAG");

  if (!s->generic_attrs.count(RGW_ATTR_CONTENT_TYPE)) {
    dout(5) << "content type wasn't provided, trying to guess" << dendl;
    const char *suffix = strrchr(s->object.name.c_str(), '.');
    if (suffix) {
      suffix++;
      if (*suffix) {
        string suffix_str(suffix);
	const char *mime = rgw_find_mime_by_ext(suffix_str);
	if (mime) {
          s->generic_attrs[RGW_ATTR_CONTENT_TYPE] = mime;
	}
      }
    }
  }

  policy.create_default(s->user.user_id, s->user.display_name);

  obj_manifest = s->info.env->get("HTTP_X_OBJECT_MANIFEST");

  return RGWPutObj_ObjStore::get_params();
}

void RGWPutObj_ObjStore_SWIFT::send_response()
{
  if (!ret)
    ret = STATUS_CREATED;
  dump_etag(s, etag.c_str());
  dump_last_modified(s, mtime);
  set_req_state_err(s, ret);
  dump_errno(s);
  end_header(s, this);
  rgw_flush_formatter_and_reset(s, s->formatter);
}

#define ACCT_REMOVE_ATTR_PREFIX     "HTTP_X_REMOVE_ACCOUNT_META_"
#define ACCT_PUT_ATTR_PREFIX        "HTTP_X_ACCOUNT_META_"
#define CONT_REMOVE_ATTR_PREFIX     "HTTP_X_REMOVE_CONTAINER_META_"
#define CONT_PUT_ATTR_PREFIX        "HTTP_X_CONTAINER_META_"

static void get_rmattrs_from_headers(const req_state * const s,
                                     const char * const put_prefix,
                                     const char * const del_prefix,
                                     set<string>& rmattr_names)
{
  map<string, string, ltstr_nocase>& m = s->info.env->get_map();
  map<string, string, ltstr_nocase>::const_iterator iter;
  const size_t put_prefix_len = strlen(put_prefix);
  const size_t del_prefix_len = strlen(del_prefix);

  for (iter = m.begin(); iter != m.end(); ++iter) {
    size_t prefix_len = 0;
    const char * const p = iter->first.c_str();

    if (strncasecmp(p, del_prefix, del_prefix_len) == 0) {
      /* Explicitly requested removal. */
      prefix_len = del_prefix_len;
    } else if ((strncasecmp(p, put_prefix, put_prefix_len) == 0)
        && iter->second.empty()) {
      /* Removal requested by putting an empty value. */
      prefix_len = put_prefix_len;
    }

    if (prefix_len > 0) {
      string name(RGW_ATTR_META_PREFIX);
      name.append(lowercase_dash_http_attr(p + prefix_len));
      rmattr_names.insert(name);
    }
  }
}

int RGWPutMetadataAccount_ObjStore_SWIFT::get_params()
{
  if (s->has_bad_meta) {
    return -EINVAL;
  }

  get_rmattrs_from_headers(s, ACCT_PUT_ATTR_PREFIX, ACCT_REMOVE_ATTR_PREFIX, rmattr_names);
  return 0;
}

void RGWPutMetadataAccount_ObjStore_SWIFT::send_response()
{
  if (!ret) {
    ret = STATUS_NO_CONTENT;
  }
  set_req_state_err(s, ret);
  dump_errno(s);
  end_header(s, this);
  rgw_flush_formatter_and_reset(s, s->formatter);
}

int RGWPutMetadataBucket_ObjStore_SWIFT::get_params()
{
  if (s->has_bad_meta) {
    return -EINVAL;
  }

  int r = get_swift_container_settings(s, store, &policy, &has_policy, &cors_config, &has_cors);
  if (r < 0) {
    return r;
  }

  get_rmattrs_from_headers(s, CONT_PUT_ATTR_PREFIX, CONT_REMOVE_ATTR_PREFIX, rmattr_names);
  placement_rule = s->info.env->get("HTTP_X_STORAGE_POLICY", "");
  return 0;
}

void RGWPutMetadataBucket_ObjStore_SWIFT::send_response()
{
  if (!ret) {
    ret = STATUS_NO_CONTENT;
  }
  set_req_state_err(s, ret);
  dump_errno(s);
  end_header(s, this);
  rgw_flush_formatter_and_reset(s, s->formatter);
}

int RGWPutMetadataObject_ObjStore_SWIFT::get_params()
{
  if (s->has_bad_meta) {
    return -EINVAL;
  }

  placement_rule = s->info.env->get("HTTP_X_STORAGE_POLICY", "");
  return 0;
}

void RGWPutMetadataObject_ObjStore_SWIFT::send_response()
{
  if (!ret) {
    ret = STATUS_ACCEPTED;
  }
  set_req_state_err(s, ret);
  if (!s->err.is_err()) {
    dump_content_length(s, 0);
  }
  dump_errno(s);
  end_header(s, this);
  rgw_flush_formatter_and_reset(s, s->formatter);
}

void RGWDeleteObj_ObjStore_SWIFT::send_response()
{
  int r = ret;
  if (!r)
    r = STATUS_NO_CONTENT;

  set_req_state_err(s, r);
  dump_errno(s);
  end_header(s, this);
  rgw_flush_formatter_and_reset(s, s->formatter);
}

static void get_contype_from_attrs(map<string, bufferlist>& attrs,
                                   string& content_type)
{
  map<string, bufferlist>::iterator iter = attrs.find(RGW_ATTR_CONTENT_TYPE);
  if (iter != attrs.end()) {
    content_type = iter->second.c_str();
  }
}

static void dump_object_metadata(struct req_state * const s,
                                 map<string, bufferlist> attrs)
{
  map<string, string> response_attrs;
  map<string, string>::const_iterator riter;
  map<string, bufferlist>::iterator iter;

  for (iter = attrs.begin(); iter != attrs.end(); ++iter) {
    const char *name = iter->first.c_str();
    map<string, string>::const_iterator aiter = rgw_to_http_attrs.find(name);

    if (aiter != rgw_to_http_attrs.end() &&
        aiter->first.compare(RGW_ATTR_CONTENT_TYPE) != 0) {
      /* Filter out Content-Type. It must be treated separately. */
      response_attrs[aiter->second] = iter->second.c_str();
    } else if (strncmp(name, RGW_ATTR_META_PREFIX, sizeof(RGW_ATTR_META_PREFIX)-1) == 0) {
      name += sizeof(RGW_ATTR_META_PREFIX) - 1;
      s->cio->print("X-Object-Meta-%s: %s\r\n", name, iter->second.c_str());
    }
  }

  for (riter = response_attrs.begin(); riter != response_attrs.end(); ++riter) {
    s->cio->print("%s: %s\r\n", riter->first.c_str(), riter->second.c_str());
  }
}

int RGWCopyObj_ObjStore_SWIFT::init_dest_policy()
{
  dest_policy.create_default(s->user.user_id, s->user.display_name);

  return 0;
}

int RGWCopyObj_ObjStore_SWIFT::get_params()
{
  if_mod = s->info.env->get("HTTP_IF_MODIFIED_SINCE");
  if_unmod = s->info.env->get("HTTP_IF_UNMODIFIED_SINCE");
  if_match = s->info.env->get("HTTP_COPY_IF_MATCH");
  if_nomatch = s->info.env->get("HTTP_COPY_IF_NONE_MATCH");

  src_bucket_name = s->src_bucket_name;
  src_object = s->src_object;
  dest_bucket_name = s->bucket_name_str;
  dest_object = s->object.name;

  const char * const fresh_meta = s->info.env->get("HTTP_X_FRESH_METADATA");
  if (fresh_meta && strcasecmp(fresh_meta, "TRUE") == 0) {
    attrs_mod = RGWRados::ATTRSMOD_REPLACE;
  } else {
    attrs_mod = RGWRados::ATTRSMOD_MERGE;
  }

  return 0;
}

void RGWCopyObj_ObjStore_SWIFT::send_partial_response(off_t ofs)
{
  if (!sent_header) {
    if (!ret)
      ret = STATUS_CREATED;
    set_req_state_err(s, ret);
    dump_errno(s);
    end_header(s, this);

    /* Send progress information. Note that this diverge from the original swift
     * spec. We do this in order to keep connection alive.
     */
    if (ret == 0) {
      s->formatter->open_array_section("progress");
    }
    sent_header = true;
  } else {
    s->formatter->dump_int("ofs", (uint64_t)ofs);
  }
  rgw_flush_formatter(s, s->formatter);
}

void RGWCopyObj_ObjStore_SWIFT::dump_copy_info()
{
  /* Dump X-Copied-From */
  string objname, bucketname;
  url_encode(src_object.name, objname);
  url_encode(src_bucket.name, bucketname);
  s->cio->print("X-Copied-From: %s/%s\r\n", bucketname.c_str(), objname.c_str());

  /* Dump X-Copied-From-Account */
  string account_name;
  url_encode(s->user.user_id, account_name);
  s->cio->print("X-Copied-From-Account: %s\r\n", account_name.c_str());

  /* Dump X-Copied-From-Last-Modified. */
  dump_time_header(s, "X-Copied-From-Last-Modified", src_mtime);
}

void RGWCopyObj_ObjStore_SWIFT::send_response()
{
  if (!sent_header) {
    string content_type;
    if (!ret)
      ret = STATUS_CREATED;
    set_req_state_err(s, ret);
    dump_errno(s);
    dump_etag(s, etag.c_str());
    dump_last_modified(s, mtime);
    dump_copy_info();
    get_contype_from_attrs(attrs, content_type);
    dump_object_metadata(s, attrs);
    end_header(s, this, !content_type.empty() ? content_type.c_str() : "binary/octet-stream");
  } else {
    s->formatter->close_section();
    rgw_flush_formatter(s, s->formatter);
  }
}

int RGWGetObj_ObjStore_SWIFT::send_response_data(bufferlist& bl, off_t bl_ofs, off_t bl_len)
{
  string content_type;

  if (sent_header)
    goto send_data;

  if (range_str)
    dump_range(s, ofs, end, s->obj_size);

  dump_content_length(s, total_len);
  dump_last_modified(s, lastmod);
  s->cio->print("X-Timestamp: %lld.00000\r\n", (long long)lastmod);

  if (!ret) {
    map<string, bufferlist>::iterator iter = attrs.find(RGW_ATTR_ETAG);
    if (iter != attrs.end()) {
      bufferlist& bl = iter->second;
      if (bl.length()) {
        char *etag = bl.c_str();
        dump_etag(s, etag);
      }
    }

    get_contype_from_attrs(attrs, content_type);
    dump_object_metadata(s, attrs);
  }

  set_req_state_err(s, (partial_content && !ret) ? STATUS_PARTIAL_CONTENT : ret);
  dump_errno(s);
  end_header(s, this, !content_type.empty() ? content_type.c_str() : "binary/octet-stream");

  sent_header = true;

send_data:
  if (get_data && !ret) {
    int r = s->cio->write(bl.c_str() + bl_ofs, bl_len);
    if (r < 0)
      return r;
  }
  rgw_flush_formatter_and_reset(s, s->formatter);

  return 0;
}

void RGWOptionsCORS_ObjStore_SWIFT::send_response()
{
  string hdrs, exp_hdrs;
  uint32_t max_age = CORS_MAX_AGE_INVALID;
  /*EACCES means, there is no CORS registered yet for the bucket
   *ENOENT means, there is no match of the Origin in the list of CORSRule
   */
  if (ret == -ENOENT)
    ret = -EACCES;
  if (ret < 0) {
    set_req_state_err(s, ret);
    dump_errno(s);
    end_header(s, NULL);
    return;
  }
  get_response_params(hdrs, exp_hdrs, &max_age);
  dump_errno(s);
  dump_access_control(s, origin, req_meth, hdrs.c_str(), exp_hdrs.c_str(), max_age);
  end_header(s, NULL);
}

RGWOp *RGWHandler_ObjStore_Service_SWIFT::op_get()
{
  return new RGWListBuckets_ObjStore_SWIFT;
}

RGWOp *RGWHandler_ObjStore_Service_SWIFT::op_head()
{
  return new RGWStatAccount_ObjStore_SWIFT;
}

RGWOp *RGWHandler_ObjStore_Service_SWIFT::op_post()
{
  return new RGWPutMetadataAccount_ObjStore_SWIFT;
}

RGWOp *RGWHandler_ObjStore_Bucket_SWIFT::get_obj_op(bool get_data)
{
  if (is_acl_op()) {
    return new RGWGetACLs_ObjStore_SWIFT;
  }

  if (get_data)
    return new RGWListBucket_ObjStore_SWIFT;
  else
    return new RGWStatBucket_ObjStore_SWIFT;
}

RGWOp *RGWHandler_ObjStore_Bucket_SWIFT::op_get()
{
  if (is_acl_op()) {
    return new RGWGetACLs_ObjStore_SWIFT;
  }
  return get_obj_op(true);
}

RGWOp *RGWHandler_ObjStore_Bucket_SWIFT::op_head()
{
  if (is_acl_op()) {
    return new RGWGetACLs_ObjStore_SWIFT;
  }
  return get_obj_op(false);
}

RGWOp *RGWHandler_ObjStore_Bucket_SWIFT::op_put()
{
  if (is_acl_op()) {
    return new RGWPutACLs_ObjStore_SWIFT;
  }
  return new RGWCreateBucket_ObjStore_SWIFT;
}

RGWOp *RGWHandler_ObjStore_Bucket_SWIFT::op_delete()
{
  return new RGWDeleteBucket_ObjStore_SWIFT;
}

RGWOp *RGWHandler_ObjStore_Bucket_SWIFT::op_post()
{
  return new RGWPutMetadataBucket_ObjStore_SWIFT;
}

RGWOp *RGWHandler_ObjStore_Bucket_SWIFT::op_options()
{
  return new RGWOptionsCORS_ObjStore_SWIFT;
}

RGWOp *RGWHandler_ObjStore_Obj_SWIFT::get_obj_op(bool get_data)
{
  if (is_acl_op()) {
    return new RGWGetACLs_ObjStore_SWIFT;
  }

  RGWGetObj_ObjStore_SWIFT *get_obj_op = new RGWGetObj_ObjStore_SWIFT;
  get_obj_op->set_get_data(get_data);
  return get_obj_op;
}

RGWOp *RGWHandler_ObjStore_Obj_SWIFT::op_get()
{
  if (is_acl_op()) {
    return new RGWGetACLs_ObjStore_SWIFT;
  }
  return get_obj_op(true);
}

RGWOp *RGWHandler_ObjStore_Obj_SWIFT::op_head()
{
  if (is_acl_op()) {
    return new RGWGetACLs_ObjStore_SWIFT;
  }
  return get_obj_op(false);
}

RGWOp *RGWHandler_ObjStore_Obj_SWIFT::op_put()
{
  if (is_acl_op()) {
    return new RGWPutACLs_ObjStore_SWIFT;
  }
  if (s->src_bucket_name.empty())
    return new RGWPutObj_ObjStore_SWIFT;
  else
    return new RGWCopyObj_ObjStore_SWIFT;
}

RGWOp *RGWHandler_ObjStore_Obj_SWIFT::op_delete()
{
  return new RGWDeleteObj_ObjStore_SWIFT;
}

RGWOp *RGWHandler_ObjStore_Obj_SWIFT::op_post()
{
  return new RGWPutMetadataObject_ObjStore_SWIFT;
}

RGWOp *RGWHandler_ObjStore_Obj_SWIFT::op_copy()
{
  return new RGWCopyObj_ObjStore_SWIFT;
}

RGWOp *RGWHandler_ObjStore_Obj_SWIFT::op_options()
{
  return new RGWOptionsCORS_ObjStore_SWIFT;
}

int RGWHandler_ObjStore_SWIFT::authorize()
{
  if ((!s->os_auth_token && s->info.args.get("temp_url_sig").empty()) ||
      (s->op == OP_OPTIONS)) {
    /* anonymous access */
    rgw_get_anon_user(s->user);
    s->perm_mask = RGW_PERM_FULL_CONTROL;
    return 0;
  }

  bool authorized = rgw_swift->verify_swift_token(store, s);
  if (!authorized)
    return -EPERM;

  return 0;
}

int RGWHandler_ObjStore_SWIFT::validate_bucket_name(const string& bucket)
{
  int ret = RGWHandler_ObjStore::validate_bucket_name(bucket);
  if (ret < 0)
    return ret;

  int len = bucket.size();

  if (len == 0)
    return 0;

  if (bucket[0] == '.')
    return -ERR_INVALID_BUCKET_NAME;

  if (check_utf8(bucket.c_str(), len))
    return -ERR_INVALID_UTF8;

  const char *s = bucket.c_str();

  for (int i = 0; i < len; ++i, ++s) {
    if (*(unsigned char *)s == 0xff)
      return -ERR_INVALID_BUCKET_NAME;
  }

  return 0;
}

static void next_tok(string& str, string& tok, char delim)
{
  if (str.size() == 0) {
    tok = "";
    return;
  }
  tok = str;
  int pos = str.find(delim);
  if (pos > 0) {
    tok = str.substr(0, pos);
    str = str.substr(pos + 1);
  } else {
    str = "";
  }
}

int RGWHandler_ObjStore_SWIFT::init_from_header(struct req_state *s)
{
  string req;
  string first;

  s->prot_flags |= RGW_REST_SWIFT;

  const char *req_name = s->decoded_uri.c_str();
  const char *p;

  if (*req_name == '?') {
    p = req_name;
  } else {
    p = s->info.request_params.c_str();
  }

  s->info.args.set(p);
  s->info.args.parse();

  if (*req_name != '/')
    return 0;

  req_name++;

  if (!*req_name)
    return 0;

  req = req_name;

  int pos = req.find('/');
  if (pos >= 0) {
    bool cut_url = g_conf->rgw_swift_url_prefix.length();
    first = req.substr(0, pos);
    if (first.compare(g_conf->rgw_swift_url_prefix) == 0) {
      if (cut_url) {
        next_tok(req, first, '/');
      }
    }
  } else {
    if (req.compare(g_conf->rgw_swift_url_prefix) == 0) {
      s->formatter = new RGWFormatter_Plain;
      return -ERR_BAD_URL;
    }
    first = req;
  }

  string tenant_path;
  if (!g_conf->rgw_swift_tenant_name.empty()) {
    tenant_path = "/AUTH_";
    tenant_path.append(g_conf->rgw_swift_tenant_name);
  }

  /* verify that the request_uri conforms with what's expected */
  char buf[g_conf->rgw_swift_url_prefix.length() + 16 + tenant_path.length()];
  int blen = sprintf(buf, "/%s/v1%s", g_conf->rgw_swift_url_prefix.c_str(), tenant_path.c_str());
  if (s->decoded_uri[0] != '/' ||
    s->decoded_uri.compare(0, blen, buf) !=  0) {
    return -ENOENT;
  }

  int ret = allocate_formatter(s, RGW_FORMAT_PLAIN, true);
  if (ret < 0)
    return ret;

  string ver;

  next_tok(req, ver, '/');

  string tenant;
  if (!tenant_path.empty()) {
    next_tok(req, tenant, '/');
  }

  s->os_auth_token = s->info.env->get("HTTP_X_AUTH_TOKEN");
  next_tok(req, first, '/');

  dout(10) << "ver=" << ver << " first=" << first << " req=" << req << dendl;
  if (first.size() == 0)
    return 0;

  s->bucket_name_str = first;

  s->info.effective_uri = "/" + s->bucket_name_str;

  if (req.size()) {
    s->object = rgw_obj_key(req, s->info.env->get("HTTP_X_OBJECT_VERSION_ID", "")); /* rgw swift extension */
    s->info.effective_uri.append("/" + s->object.name);
  }

  return 0;
}

int RGWHandler_ObjStore_SWIFT::init(RGWRados *store, struct req_state *s, RGWClientIO *cio)
{
  dout(10) << "s->object=" << (!s->object.empty() ? s->object : rgw_obj_key("<NULL>")) << " s->bucket=" << (!s->bucket_name_str.empty() ? s->bucket_name_str : "<NULL>") << dendl;

  int ret = validate_bucket_name(s->bucket_name_str.c_str());
  if (ret)
    return ret;
  ret = validate_object_name(s->object.name);
  if (ret)
    return ret;

  s->copy_source = s->info.env->get("HTTP_X_COPY_FROM");
  if (s->copy_source) {
    bool result = RGWCopyObj::parse_copy_location(s->copy_source, s->src_bucket_name, s->src_object);
    if (!result)
       return -ERR_BAD_URL;
  }

  s->dialect = "swift";

  if (s->op == OP_COPY) {
    const char *req_dest = s->info.env->get("HTTP_DESTINATION");
    if (!req_dest)
      return -ERR_BAD_URL;

    string dest_bucket_name;
    rgw_obj_key dest_obj_key;
    bool result = RGWCopyObj::parse_copy_location(req_dest, dest_bucket_name, dest_obj_key);
    if (!result)
       return -ERR_BAD_URL;

    string dest_object = dest_obj_key.name;
    if (dest_bucket_name != s->bucket_name_str) {
      ret = validate_bucket_name(dest_bucket_name.c_str());
      if (ret < 0)
        return ret;
    }

    /* convert COPY operation into PUT */
    s->src_bucket_name = s->bucket_name_str;
    s->src_object = s->object;
    s->bucket_name_str = dest_bucket_name;
    s->object = rgw_obj_key(dest_object);
    s->op = OP_PUT;
  }

  return RGWHandler_ObjStore::init(store, s, cio);
}


RGWHandler *RGWRESTMgr_SWIFT::get_handler(struct req_state *s)
{
  int ret = RGWHandler_ObjStore_SWIFT::init_from_header(s);
  if (ret < 0)
    return NULL;

  if (s->bucket_name_str.empty())
    return new RGWHandler_ObjStore_Service_SWIFT;
  if (s->object.empty())
    return new RGWHandler_ObjStore_Bucket_SWIFT;

  return new RGWHandler_ObjStore_Obj_SWIFT;
}<|MERGE_RESOLUTION|>--- conflicted
+++ resolved
@@ -102,13 +102,6 @@
     ret = STATUS_NO_CONTENT;
     set_req_state_err(s, ret);
   }
-<<<<<<< HEAD
-  /* Adding account stats in the header to keep align with Swift API */
-  dump_account_metadata(s, buckets_count, buckets_objcount, buckets_size, buckets_size_rounded, attrs);
-  dump_errno(s);
-  end_header(s, NULL);
-=======
->>>>>>> bf7d9334
 
   if (!ret) {
     dump_start(s);
