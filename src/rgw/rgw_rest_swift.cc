--- conflicted
+++ resolved
@@ -98,13 +98,10 @@
     ret = STATUS_NO_CONTENT;
     set_req_state_err(s, ret);
   }
-<<<<<<< HEAD
-=======
   /* Adding account stats in the header to keep align with Swift API */
   dump_account_metadata(s, buckets_count, buckets_objcount, buckets_size, buckets_size_rounded, attrs);
   dump_errno(s);
   end_header(s, NULL);
->>>>>>> 3af863c2
 
   if (!ret) {
     dump_start(s);
