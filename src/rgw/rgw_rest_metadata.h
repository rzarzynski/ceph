// -*- mode:C++; tab-width:8; c-basic-offset:2; indent-tabs-mode:t -*- 
// vim: ts=8 sw=2 smarttab
/*
 * Ceph - scalable distributed file system
 *
 * Copyright (C) 2013 eNovance SAS <licensing@enovance.com>
 *
 * This is free software; you can redistribute it and/or
 * modify it under the terms of the GNU Lesser General Public
 * License version 2.1, as published by the Free Software
 * Foundation. See file COPYING.
 *
 */
#ifndef CEPH_RGW_REST_METADATA_H
#define CEPH_RGW_REST_METADATA_H

class RGWOp_Metadata_List : public RGWRESTOp {
public:
  RGWOp_Metadata_List() {}
  ~RGWOp_Metadata_List() {}

  int check_caps(RGWUserCaps& caps) {
    return caps.check_cap("metadata", RGW_CAP_READ);
  }
  void execute();
  virtual const string name();
};

class RGWOp_Metadata_Get : public RGWRESTOp {
public:
  RGWOp_Metadata_Get() {}
  ~RGWOp_Metadata_Get() {}

  int check_caps(RGWUserCaps& caps) {
    return caps.check_cap("metadata", RGW_CAP_READ);
  }
  void execute();
  virtual const string name();
};

class RGWOp_Metadata_Put : public RGWRESTOp {
  int get_data(bufferlist& bl);
  string update_status;
  obj_version ondisk_version;
public:
  RGWOp_Metadata_Put() {}
  ~RGWOp_Metadata_Put() {}

  int check_caps(RGWUserCaps& caps) {
    return caps.check_cap("metadata", RGW_CAP_WRITE);
  }
  void execute();
<<<<<<< HEAD
  virtual const string name() { return "set_metadata"; }
=======
  void send_response();
  virtual const char *name() { return "set_metadata"; }
>>>>>>> 063c71f0
};

class RGWOp_Metadata_Delete : public RGWRESTOp {
public:
  RGWOp_Metadata_Delete() {}
  ~RGWOp_Metadata_Delete() {}

  int check_caps(RGWUserCaps& caps) {
    return caps.check_cap("metadata", RGW_CAP_WRITE);
  }
  void execute();
  virtual const string name() { return "remove_metadata"; }
};

class RGWOp_Metadata_Lock : public RGWRESTOp {
public:
  RGWOp_Metadata_Lock() {}
  ~RGWOp_Metadata_Lock() {}

  int check_caps(RGWUserCaps& caps) {
    return caps.check_cap("metadata", RGW_CAP_WRITE);
  }
  void execute();
  virtual const string name() {
    return "lock_metadata_object";
  }
};

class RGWOp_Metadata_Unlock : public RGWRESTOp {
public:
  RGWOp_Metadata_Unlock() {}
  ~RGWOp_Metadata_Unlock() {}

  int check_caps(RGWUserCaps& caps) {
    return caps.check_cap("metadata", RGW_CAP_WRITE);
  }
  void execute();
  virtual const string name() {
    return "unlock_metadata_object";
  }
};

class RGWHandler_Metadata : public RGWHandler_Auth_S3 {
protected:
  RGWOp *op_get();
  RGWOp *op_put();
  RGWOp *op_delete();
  RGWOp *op_post();

  int read_permissions(RGWOp*) {
    return 0;
  }
public:
  RGWHandler_Metadata() : RGWHandler_Auth_S3() {}
  virtual ~RGWHandler_Metadata() {}
};

class RGWRESTMgr_Metadata : public RGWRESTMgr {
public:
  RGWRESTMgr_Metadata() {}
  virtual ~RGWRESTMgr_Metadata() {}

  virtual RGWHandler *get_handler(struct req_state *s){
    return new RGWHandler_Metadata;
  }
};


#endif<|MERGE_RESOLUTION|>--- conflicted
+++ resolved
@@ -50,12 +50,8 @@
     return caps.check_cap("metadata", RGW_CAP_WRITE);
   }
   void execute();
-<<<<<<< HEAD
+  void send_response();
   virtual const string name() { return "set_metadata"; }
-=======
-  void send_response();
-  virtual const char *name() { return "set_metadata"; }
->>>>>>> 063c71f0
 };
 
 class RGWOp_Metadata_Delete : public RGWRESTOp {
