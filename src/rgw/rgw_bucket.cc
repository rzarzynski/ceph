--- conflicted
+++ resolved
@@ -42,21 +42,14 @@
  * Get all the buckets owned by a user and fill up an RGWUserBuckets with them.
  * Returns: 0 on success, -ERR# on failure.
  */
-<<<<<<< HEAD
 int rgw_read_user_buckets(RGWRados *store,
-=======
-int rgw_read_user_buckets(RGWRados * store,
->>>>>>> ee003258
                           string user_id,
                           RGWUserBuckets& buckets,
                           const string& marker,
                           uint64_t max,
                           bool need_stats,
-<<<<<<< HEAD
-                          string end_marker)
-=======
+                          string end_marker,
                           uint64_t default_amount)
->>>>>>> ee003258
 {
   int ret;
   buckets.clear();
