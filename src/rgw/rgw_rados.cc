--- conflicted
+++ resolved
@@ -3655,13 +3655,8 @@
 
   if (remote_src || !source_zone.empty()) {
     return fetch_remote_obj(obj_ctx, user_id, client_id, op_id, info, source_zone,
-<<<<<<< HEAD
                dest_obj, src_obj, dest_bucket_info, src_bucket_info, src_mtime, mtime, mod_ptr,
-               unmod_ptr, if_match, if_nomatch, replace_attrs, attrs, category,
-=======
-               dest_obj, src_obj, dest_bucket_info, src_bucket_info, mtime, mod_ptr,
                unmod_ptr, if_match, if_nomatch, attrs_mod, attrs, category,
->>>>>>> 1b722bbc
                olh_epoch, version_id, ptag, petag, err, progress_cb, progress_data);
   }
 
