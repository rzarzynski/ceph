--- conflicted
+++ resolved
@@ -1010,17 +1010,7 @@
     read_count = min(limit - total_count, (uint64_t)max_buckets);
 
     ret = rgw_read_user_buckets(store, s->user.user_id, buckets,
-<<<<<<< HEAD
-                                marker, read_count, should_get_stats(), end_marker);
-=======
-                                marker, read_count, should_get_stats(), 0);
-
-    if (!started) {
-      send_response_begin(buckets.count() > 0);
-      started = true;
-    }
->>>>>>> ee003258
-
+                                marker, read_count, should_get_stats(), end_marker, 0);
     if (ret < 0) {
       /* hmm.. something wrong here.. the user was authenticated, so it
          should exist */
