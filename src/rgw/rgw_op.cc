--- conflicted
+++ resolved
@@ -1434,14 +1434,7 @@
     if (ret < 0) {
       ldout(s->cct, 0) << "WARNING: failed to unlink bucket: ret=" << ret << dendl;
     }
-<<<<<<< HEAD
   } else if (ret == -EEXIST || (ret == 0 && existed)) {
-    ret = -ERR_BUCKET_EXISTS;
-  }
-=======
-  }
-
-  if (ret == -EEXIST) {
     ret = -ERR_BUCKET_EXISTS;
   }
 
@@ -1450,7 +1443,6 @@
     ret = rgw_bucket_set_attrs(store, s->bucket_info, attrs, &rmattrs,
             &s->bucket_info.objv_tracker);
   }
->>>>>>> d4d016ec
 }
 
 int RGWDeleteBucket::verify_permission()
